--- conflicted
+++ resolved
@@ -1,1251 +1,1247 @@
-//
-// Created by Hood on 5/22/2019.
-//
-//! An `FpVector` is a vector with entries in F<sub>p</sub>. We use this instead of `Vec<u32>`
-//! because we can pack a lot of entries into a single `u64`, especially for p small. This not only
-//! saves memory, but also leads to faster addition, for example (e.g. a single ^ can add 64
-//! elements of F<sub>2</sub> at the same time).
-//!
-//! The organization of this file is a bit funny. There are in fact 4 different implementations of
-//! `FpVector` &mdash; the cases p = 2, 3, 5 are handled separately with some extra documentation.
-//! Hence there are structs `FpVector2`, `FpVector3`, `FpVector5` and `FpVectorGeneric`. `FpVector`
-//! itself is an enum that can be either of these. All of these implement the trait `FpVectorT`,
-//! which is where most functions lie. The implementations for `FpVector` of course just calls the
-//! implementations of the specific instances, and this is automated via `enum_dispatch`.
-//!
-//! To understand the methods of `FpVector`, one should mostly look at the documentation for
-//! `FpVectorT`. However, the static functions for `FpVector` are implemented in `FpVector` itself,
-//! and hence is documented there as well. The documentation of `FpVector2`, `FpVector3`,
-//! `FpVector5`, `FpVectorGeneric` are basically useless (and empty).
-//!
-//! In practice, one only ever needs to work with the enum `FpVector` and the associated functions.
-//! However, the way this structured means one always has to import both `FpVector` and
-//! `FpVectorT`, since you cannot use the functions of a trait unless you have imported the trait.
-
-use std::sync::Once;
-use std::fmt;
-use enum_dispatch::enum_dispatch;
-
-use crate::combinatorics::is_valid_prime;
-use crate::combinatorics::PRIME_TO_INDEX_MAP;
-use crate::combinatorics::MAX_PRIME_INDEX;
-
-pub const MAX_DIMENSION : usize = 147500;
-
-// Generated with Mathematica:
-//     bitlengths = Prepend[#,1]&@ Ceiling[Log2[# (# - 1) + 1 &[Prime[Range[2, 54]]]]]
-// But for 2 it should be 1.
-static BIT_LENGHTS : [usize; MAX_PRIME_INDEX] = [
-     1, 3, 5, 6, 7, 8, 9, 9, 9, 10, 10, 11, 11, 11, 12, 12, 12, 12, 13,
-     13, 13, 13, 13, 13, 14, 14, 14, 14, 14, 14, 14, 15, 15, 15, 15, 15,
-     15, 15, 15, 15, 15, 15, 16, 16, 16, 16, 16, 16, 16, 16, 16, 16, 16, 16
-];
-
-fn get_bit_length(p : u32) -> usize {
-    BIT_LENGHTS[PRIME_TO_INDEX_MAP[p as usize]]
-}
-
-// This is 2^bitlength - 1.
-// Generated with Mathematica:
-//     2^bitlengths-1
-static BITMASKS : [u32; MAX_PRIME_INDEX] = [
-    1, 7, 31, 63, 127, 255, 511, 511, 511, 1023, 1023, 2047, 2047, 2047,
-    4095, 4095, 4095, 4095, 8191, 8191, 8191, 8191, 8191, 8191, 16383,
-    16383, 16383, 16383, 16383, 16383, 16383, 32767, 32767, 32767, 32767,
-    32767, 32767, 32767, 32767, 32767, 32767, 32767, 65535, 65535, 65535,
-    65535, 65535, 65535, 65535, 65535, 65535, 65535, 65535, 65535
-];
-
-fn get_bitmask(p : u32) -> u64{
-    BITMASKS[PRIME_TO_INDEX_MAP[p as usize]] as u64
-}
-
-// This is floor(64/bitlength).
-// Generated with Mathematica:
-//      Floor[64/bitlengths]
-static ENTRIES_PER_64_BITS : [usize;MAX_PRIME_INDEX] = [
-    64, 21, 12, 10, 9, 8, 7, 7, 7, 6, 6, 5, 5, 5, 5, 5, 5, 5, 4, 4, 4,
-    4, 4, 4, 4, 4, 4, 4, 4, 4, 4, 4, 4, 4, 4, 4, 4, 4, 4, 4, 4, 4, 4, 4,
-    4, 4, 4, 4, 4, 4, 4, 4, 4, 4
-];
-
-fn get_entries_per_64_bits(p : u32) -> usize {
-    return ENTRIES_PER_64_BITS[PRIME_TO_INDEX_MAP[p as usize]];
-}
-
-#[derive(Clone)]
-struct LimbBitIndexPair {
-    limb : usize,
-    bit_index : usize
-}
-
-/// This table tells us which limb and which bitfield of that limb to look for a given index of
-/// the vector in.
-static mut LIMB_BIT_INDEX_TABLE : [Option<Vec<LimbBitIndexPair>>; MAX_PRIME_INDEX] = [
-    None,None,None,None,None,None,None,None,None,None,None,None,None,None,None,None,None,None,None,None,
-    None,None,None,None,None,None,None,None,None,None,None,None,None,None,None,None,None,None,None,None,
-    None,None,None,None,None,None,None,None,None,None,None,None,None,None
-];
-
-static mut LIMB_BIT_INDEX_ONCE_TABLE : [Once; MAX_PRIME_INDEX] = [
-    Once::new(),Once::new(), Once::new(), Once::new(), Once::new(),
-    Once::new(),Once::new(), Once::new(), Once::new(), Once::new(),
-    Once::new(),Once::new(), Once::new(), Once::new(), Once::new(),
-    Once::new(),Once::new(), Once::new(), Once::new(), Once::new(),
-    Once::new(),Once::new(), Once::new(), Once::new(), Once::new(),
-    Once::new(),Once::new(), Once::new(), Once::new(), Once::new(),
-    Once::new(),Once::new(), Once::new(), Once::new(), Once::new(),
-    Once::new(),Once::new(), Once::new(), Once::new(), Once::new(),
-    Once::new(),Once::new(), Once::new(), Once::new(), Once::new(),
-    Once::new(),Once::new(), Once::new(), Once::new(), Once::new(),
-    Once::new(),Once::new(), Once::new(), Once::new()
-];
-
-pub fn initialize_limb_bit_index_table(p : u32){
-    if p == 2 {
-        return;
-    }
-    unsafe{
-        LIMB_BIT_INDEX_ONCE_TABLE[PRIME_TO_INDEX_MAP[p as usize]].call_once(||{
-            let entries_per_limb = get_entries_per_64_bits(p);
-            let bit_length = get_bit_length(p);
-            let mut table : Vec<LimbBitIndexPair> = Vec::with_capacity(MAX_DIMENSION);
-            for i in 0 .. MAX_DIMENSION {
-                table.push(LimbBitIndexPair{
-                    limb : i/entries_per_limb,
-                    bit_index : (i % entries_per_limb) * bit_length,
-                })
-            }
-            LIMB_BIT_INDEX_TABLE[PRIME_TO_INDEX_MAP[p as usize]] = Some(table);
-        });
-    }
-}
-
-fn get_limb_bit_index_pair(p : u32, idx : usize) -> LimbBitIndexPair {
-    match p {
-        2 => { LimbBitIndexPair
-            {
-                limb : idx/64,
-                bit_index : idx % 64,
-            }
-        },
-        _ => {
-            let prime_idx = PRIME_TO_INDEX_MAP[p as usize];
-            debug_assert!(is_valid_prime(p));
-            debug_assert!(idx < MAX_DIMENSION);
-            unsafe {
-                let table = &LIMB_BIT_INDEX_TABLE[prime_idx];
-                (*table.as_ref().unwrap().get_unchecked(idx)).clone()
-            }
-        }
-    }
-}
-
-#[enum_dispatch]
-#[derive(Debug, Clone)]
-pub enum FpVector {
-    FpVector2,
-    FpVector3,
-    FpVector5,
-    FpVectorGeneric
-}
-
-#[enum_dispatch(FpVector)]
-pub trait FpVectorT {
-    fn reduce_limbs(&mut self, start_limb : usize, end_limb : usize );
-    fn get_vector_container(&self) -> &VectorContainer;
-    fn get_vector_container_mut(&mut self) -> &mut VectorContainer;
-    fn prime(&self) -> u32;
-
-    fn get_dimension(&self) -> usize {
-        let container = self.get_vector_container();
-        return container.slice_end - container.slice_start;
-    }
-
-    fn get_offset(&self) -> usize {
-        let container = self.get_vector_container();
-        let bit_length = get_bit_length(self.prime());
-        let entries_per_64_bits = get_entries_per_64_bits(self.prime());
-        return (container.offset + container.slice_start * bit_length) % (bit_length * entries_per_64_bits);
-    }
-
-    fn get_min_index(&self) -> usize {
-        let container = self.get_vector_container();
-        let bit_length = get_bit_length(self.prime());
-        return container.offset/bit_length + container.slice_start;
-    }
-
-    fn get_slice(&self) -> (usize, usize) {
-        let container = self.get_vector_container();
-        return (container.slice_start, container.slice_end);
-    }
-
-    fn set_slice(&mut self, slice_start : usize, slice_end : usize) {
-        let container = self.get_vector_container_mut();
-        container.slice_end = container.slice_start + slice_end;
-        container.slice_start += slice_start;
-        debug_assert!(container.slice_start <= container.slice_end);
-        debug_assert!(container.slice_end <= container.dimension);        
-    }
-
-    fn restore_slice(&mut self, slice : (usize, usize)) {
-        let container = self.get_vector_container_mut();
-        container.slice_start = slice.0;
-        container.slice_end = slice.1;
-    }
-
-    fn clear_slice(&mut self) {
-        let container = self.get_vector_container_mut();
-        container.slice_start = 0;
-        container.slice_end = container.dimension;
-    }
-
-    fn get_min_limb(&self) -> usize {
-        let p = self.prime();
-        let bit_length = get_bit_length(p);
-        let container = self.get_vector_container();
-        get_limb_bit_index_pair(p,container.offset/bit_length + container.slice_start).limb
-    }
-
-    fn get_max_limb(&self) -> usize {
-        let p = self.prime();
-        let bit_length = get_bit_length(p);
-        let container = self.get_vector_container();
-        if container.offset/bit_length + container.slice_end > 0{
-            get_limb_bit_index_pair(p, container.offset/bit_length + container.slice_end - 1).limb + 1
-        } else {
-            0
-        }
-    }
-
-    // Private
-
-    fn get_limbs_cvec(&self) -> &Vec<u64> {
-        &self.get_vector_container().limbs
-    }
-
-    fn get_limbs_cvec_mut(&mut self) -> &mut Vec<u64> {
-        &mut self.get_vector_container_mut().limbs
-    }
-
-    fn get_limb_mask(&self, limb_idx : usize) -> u64 {
-        let offset = self.get_offset();
-        let min_limb = self.get_min_limb();
-        let max_limb = self.get_max_limb();
-        let number_of_limbs = max_limb - min_limb;
-        let mut mask = !0;
-        if limb_idx == 0 {
-            mask <<= offset;
-        }
-        if limb_idx + 1 == number_of_limbs {
-            let p = self.prime();
-            let dimension = self.get_dimension();
-            let bit_length = get_bit_length(p);
-            let entries_per_64_bits = get_entries_per_64_bits(p);
-            let bits_needed_for_entire_vector = offset + dimension * bit_length;
-            let usable_bits_per_limb = bit_length * entries_per_64_bits;
-            let bit_max = 1 + ((bits_needed_for_entire_vector - 1)%(usable_bits_per_limb));
-            mask &= (!0) >> (64 - bit_max);
-        }
-        return mask;
-    }
-    fn set_to_zero(&mut self){
-        let min_limb = self.get_min_limb();
-        let max_limb = self.get_max_limb();
-        let number_of_limbs = max_limb - min_limb;
-        if number_of_limbs == 0 {
-            return;
-        }
-        for i in 1 .. number_of_limbs - 1 {
-            let limbs = self.get_limbs_cvec_mut();
-            limbs[min_limb + i] = 0;
-        }
-        let mut i = 0; {
-            let mask = self.get_limb_mask(i);
-            let limbs = self.get_limbs_cvec_mut();
-            limbs[min_limb + i] &= !mask;
-        }
-        i = number_of_limbs - 1;
-        if i > 0 {
-            let mask = self.get_limb_mask(i);
-            let limbs = self.get_limbs_cvec_mut();
-            limbs[min_limb + i] &= !mask;
-        }
-    }
-
-    fn assign(&mut self, other : &FpVector){
-        let min_target_limb = self.get_min_limb();
-        let max_target_limb = self.get_max_limb();
-        let min_source_limb = other.get_min_limb();
-        let number_of_limbs = max_target_limb - min_target_limb;
-        assert_eq!(number_of_limbs, other.get_max_limb() - other.get_min_limb());
-        assert!(self.get_offset() == other.get_offset());
-        let target_limbs = self.get_limbs_cvec_mut();
-        let source_limbs = other.get_limbs_cvec();
-        for i in 1 .. number_of_limbs.saturating_sub(1) {
-            target_limbs[min_target_limb + i] = source_limbs[min_source_limb + i];
-        }
-        let mut i=0; {
-            let mask = other.get_limb_mask(i);
-            let result = source_limbs[min_source_limb + i] & mask;
-            target_limbs[min_target_limb + i] &= !mask;
-            target_limbs[min_target_limb + i] |= result;
-        }
-        i = number_of_limbs - 1;
-        if i > 0 {
-            let mask = other.get_limb_mask(i);
-            let result = source_limbs[min_source_limb + i] & mask;
-            target_limbs[min_target_limb + i] &= !mask;
-            target_limbs[min_target_limb + i] |= result;
-        }
-    }
-
-    fn is_zero(&self) -> bool{
-        let min_limb = self.get_min_limb();
-        let max_limb = self.get_max_limb();
-        let number_of_limbs = max_limb - min_limb;
-        if number_of_limbs == 0 {
-            return true;
-        }
-        let limbs = self.get_limbs_cvec();
-        for i in 1 .. number_of_limbs-1 {
-            if limbs[min_limb + i] != 0 {
-                return false;
-            }
-        }
-        let mut i = 0; {
-            let mask = self.get_limb_mask(i);
-            if limbs[min_limb + i] & mask != 0 {
-                return false;
-            }
-        }
-        i = number_of_limbs - 1;
-        if i > 0 {
-            let mask = self.get_limb_mask(i);
-            if limbs[min_limb + i] & mask != 0 {
-                return false;
-            }
-        }
-        return true
-    }
-
-    fn get_entry(&self, index : usize) -> u32 {
-        let p = self.prime();
-        let bit_mask = get_bitmask(p);
-        let limb_index = get_limb_bit_index_pair(p, index + self.get_min_index());
-        let mut result = self.get_limbs_cvec()[limb_index.limb];
-        result >>= limb_index.bit_index;
-        result &= bit_mask;
-        return result as u32;
-    }
-
-    fn set_entry(&mut self, index : usize, value : u32){
-        let p = self.prime();
-        let bit_mask = get_bitmask(p);
-        let limb_index = get_limb_bit_index_pair(p, index + self.get_min_index());
-        let limbs = self.get_limbs_cvec_mut();
-        let mut result = limbs[limb_index.limb];
-        result &= !(bit_mask << limb_index.bit_index);
-        result |= (value as u64) << limb_index.bit_index;
-        limbs[limb_index.limb] = result;
-    }
-
-    fn add_basis_element(&mut self, index : usize, value : u32){
-        let mut x = self.get_entry(index);
-        x += value;
-        x = x % self.prime();
-        self.set_entry(index, x);
-    }
-
-    /// Unpacks an FpVector onto an array slice. note that the array slice has to be long
-    /// enough to hold all the elements in the FpVector.
-    fn unpack(&self, target : &mut [u32]){
-        assert!(self.get_dimension() <= target.len());
-        let p = self.prime();
-        let dimension = self.get_dimension();
-        let offset = self.get_offset();
-        let limbs = self.get_limbs_cvec();
-        let mut target_idx = 0;
-        for i in 0..limbs.len() {
-            target_idx += FpVector::unpack_limb(p, dimension, offset, &mut target[target_idx ..], limbs, i);
-        }
-    }
-
-    fn pack(&mut self, source : &[u32]){
-        assert!(self.get_dimension() <= source.len());
-        let p = self.prime();
-        let dimension = self.get_dimension();
-        let offset = self.get_offset();
-        let limbs = self.get_limbs_cvec_mut();
-        let mut source_idx = 0;
-        for i in 0..limbs.len() {
-            source_idx += FpVector::pack_limb(p, dimension, offset, &source[source_idx ..], limbs, i);
-        }
-    }
-
-    /// Adds `c` * `other` to `self`. `other` must have the same length, offset, and prime as self, and `c` must be between `0` and `p - 1`.
-    fn add(&mut self, other : &FpVector, c : u32){
-        debug_assert!(self.prime() == other.prime());
-        debug_assert!(self.get_offset() == other.get_offset());
-        debug_assert!(self.get_dimension() == other.get_dimension(),
-            format!("self.dim {} not equal to other.dim {}", self.get_dimension(), other.get_dimension()));
-<<<<<<< HEAD
-        let p = self.prime();
-=======
-        debug_assert!(c < self.get_prime());
-        let p = self.get_prime();
->>>>>>> c979b991
-        let min_target_limb = self.get_min_limb();
-        let max_target_limb = self.get_max_limb();
-        let min_source_limb = other.get_min_limb();
-        let max_source_limb = other.get_max_limb();
-        debug_assert!(max_source_limb - min_source_limb == max_target_limb - min_target_limb);
-        let number_of_limbs = max_source_limb - min_source_limb;
-        let target_limbs = self.get_limbs_cvec_mut();
-        let source_limbs = other.get_limbs_cvec();
-        for i in 1..number_of_limbs-1 {
-            target_limbs[i + min_target_limb] = FpVector::add_limb(p, target_limbs[i + min_target_limb], source_limbs[i + min_source_limb], c);
-        }
-        let mut i = 0; {
-            let mask = other.get_limb_mask(i);
-            let source_limb_masked = source_limbs[min_source_limb + i] & mask;
-            target_limbs[i + min_target_limb] = FpVector::add_limb(p, target_limbs[i + min_target_limb], source_limb_masked, c);
-        }
-        i = number_of_limbs - 1;
-        if i > 0 {
-            let mask = other.get_limb_mask(i);
-            let source_limb_masked = source_limbs[min_source_limb + i] & mask;
-            target_limbs[i + min_target_limb] = FpVector::add_limb(p, target_limbs[i + min_target_limb], source_limb_masked, c);
-        }
-        self.reduce_limbs(min_target_limb, max_target_limb);
-    }
-
-    fn scale(&mut self, c : u32){
-        let c = c as u64;
-        let min_limb = self.get_min_limb();
-        let max_limb = self.get_max_limb();
-        let number_of_limbs = max_limb - min_limb;
-        for i in 1..number_of_limbs-1 {
-            let limbs = self.get_limbs_cvec_mut();
-            limbs[i + min_limb] *= c;
-        }
-        let mut i = 0; {
-            let mask = self.get_limb_mask(i);
-            let limbs = self.get_limbs_cvec_mut();
-            let full_limb = limbs[min_limb + i];
-            let masked_limb = full_limb & mask;
-            let rest_limb = full_limb & !mask;
-            limbs[i + min_limb] = (masked_limb * c) | rest_limb;
-        }
-        i = number_of_limbs - 1;
-        if i > 0 {
-            let mask = self.get_limb_mask(i);
-            let limbs = self.get_limbs_cvec_mut();
-            let full_limb = limbs[min_limb + i];
-            let masked_limb = full_limb & mask;
-            let rest_limb = full_limb & !mask;
-            limbs[i + min_limb] = (masked_limb * c) | rest_limb;
-        }
-        self.reduce_limbs(min_limb, max_limb);
-    }
-}
-
-impl PartialEq for FpVector {
-    fn eq(&self,other : &Self) -> bool {
-        let self_min_limb = self.get_min_limb();
-        let self_max_limb = self.get_max_limb();
-        let other_min_limb = other.get_min_limb();
-        let other_max_limb = other.get_max_limb();
-        let number_of_limbs = self_max_limb - self_min_limb;
-
-        if other_max_limb - other_min_limb != number_of_limbs {
-            return false;
-        }
-
-        let self_limbs = self.get_limbs_cvec();
-        let other_limbs = other.get_limbs_cvec();
-        for i in 1 .. number_of_limbs-1 {
-            if self_limbs[self_min_limb + i] != other_limbs[other_min_limb + i] {
-                return false;
-            }
-        }
-        let mut i = 0; {
-            let mask = self.get_limb_mask(i);
-            let self_limb_masked = self_limbs[self_min_limb + i] & mask;
-            let other_limb_masked = other_limbs[other_min_limb + i] & mask;
-            if self_limb_masked != other_limb_masked {
-                return false;
-            }
-        }
-        i = number_of_limbs - 1;
-        if i > 0 {
-            let mask = self.get_limb_mask(i);
-            let self_limb_masked = self_limbs[self_min_limb + i] & mask;
-            let other_limb_masked = other_limbs[other_min_limb + i] & mask;
-            if self_limb_masked != other_limb_masked {
-                return false;
-            }
-        }
-        return true;
-    }
-}
-
-impl Eq for FpVector {}
-
-#[derive(Debug, Clone)]
-pub struct VectorContainer {
-    dimension : usize,
-    offset : usize,
-    slice_start : usize,
-    slice_end : usize,
-    limbs : Vec<u64>,
-}
-
-#[derive(Debug, Clone)]
-pub struct FpVector2 {
-    vector_container : VectorContainer
-}
-
-#[derive(Debug, Clone)]
-pub struct FpVector3 {
-    vector_container : VectorContainer
-}
-
-#[derive(Debug, Clone)]
-pub struct FpVector5 {
-    vector_container : VectorContainer
-}
-
-#[derive(Debug, Clone)]
-pub struct FpVectorGeneric {
-    p : u32,
-    vector_container : VectorContainer
-}
-
-impl FpVectorT for FpVector2 {
-    fn reduce_limbs(&mut self, _start_limb : usize, _end_limb : usize){}
-
-    fn prime(&self) -> u32 { 2 }
-    fn get_vector_container (&self) -> &VectorContainer { &self.vector_container }
-    fn get_vector_container_mut (&mut self) -> &mut VectorContainer { &mut self.vector_container }
-}
-
-impl FpVectorT for FpVector3 {
-    fn reduce_limbs(&mut self, start_limb : usize, end_limb : usize ){
-        let limbs = &mut self.vector_container.limbs;
-        for i in start_limb..end_limb {
-            let top_bit_set_in_each_field = 0x4924924924924924u64;
-            let mut limb = limbs[i];
-            limb = ((limb & top_bit_set_in_each_field) >> 2) + (limb & (!top_bit_set_in_each_field));
-            let mut limb_3s = limb & (limb >> 1);
-            limb_3s |= limb_3s << 1;
-            limb ^= limb_3s;
-            limbs[i] = limb;
-        }
-    }
-
-    fn prime (&self) -> u32 { 3 }
-    fn get_vector_container (&self) -> &VectorContainer { &self.vector_container }
-    fn get_vector_container_mut (&mut self) -> &mut VectorContainer { &mut self.vector_container }
-}
-
-
-impl FpVectorT for FpVector5 {
-    fn reduce_limbs(&mut self, start_limb : usize, end_limb : usize ){
-        let limbs = &mut self.vector_container.limbs;
-        for i in start_limb..end_limb {
-            let bottom_bit = 0x84210842108421u64;
-            let bottom_two_bits = bottom_bit | (bottom_bit << 1);
-            let bottom_three_bits = bottom_bit | (bottom_two_bits << 1);
-            let a = (limbs[i] >> 2) & bottom_three_bits;
-            let b = limbs[i] & bottom_two_bits;
-            let m = (bottom_bit << 3) - a + b;
-            let mut c = (m >> 3) & bottom_bit;
-            c |= c << 1;
-            let d = m & bottom_three_bits;
-            limbs[i] = d + c - bottom_two_bits;
-        }
-    }
-
-    fn prime(&self) -> u32 { 5 }
-    fn get_vector_container (&self) -> &VectorContainer { &self.vector_container }
-    fn get_vector_container_mut (&mut self) -> &mut VectorContainer { &mut self.vector_container }
-}
-
-
-impl FpVectorT for FpVectorGeneric {
-    fn reduce_limbs(&mut self, start_limb : usize, end_limb : usize){
-        let entries_per_64_bits = get_entries_per_64_bits(self.p);
-        let mut unpacked_limb = Vec::with_capacity(entries_per_64_bits);
-        for _ in 0..entries_per_64_bits {
-            unpacked_limb.push(0);
-        }
-        let p = self.p;
-        let dimension = self.vector_container.dimension;
-        let offset = self.vector_container.offset;
-        let limbs = &mut self.vector_container.limbs;
-        for i in start_limb..end_limb {
-            FpVector::unpack_limb(p, dimension, offset, &mut unpacked_limb, limbs, i);
-            for j in 0..unpacked_limb.len() {
-                unpacked_limb[j] = unpacked_limb[j] % self.p;
-            }
-            FpVector::pack_limb(p, dimension, offset, &unpacked_limb, limbs, i);
-        }
-    }
-
-    fn prime (&self) -> u32 { self.p }
-    fn get_vector_container (&self) -> &VectorContainer { &self.vector_container }
-    fn get_vector_container_mut (&mut self) -> &mut VectorContainer { &mut self.vector_container }
-}
-
-impl FpVector {
-    pub fn new(p : u32, dimension : usize, offset : usize) -> FpVector {
-        assert!(offset < 64);
-        assert_eq!(offset % get_bit_length(p), 0);
-        let slice_start = 0;
-        let slice_end = dimension;
-        let number_of_limbs = Self::get_number_of_limbs(p, dimension, offset);
-        let limbs = vec![0; number_of_limbs];
-        let vector_container = VectorContainer {dimension, offset, limbs, slice_start, slice_end };
-        match p  {
-            2 => FpVector::from(FpVector2 { vector_container }),
-            3 => FpVector::from(FpVector3 { vector_container }),
-            5 => FpVector::from(FpVector5 { vector_container }),
-            _ => FpVector::from(FpVectorGeneric { p, vector_container })
-        }
-    }
-    fn add_limb(p : u32, limb_a : u64, limb_b : u64, coeff : u32) -> u64 {
-        match p {
-           2 => limb_a ^ limb_b,
-           _ => limb_a + (coeff as u64) * limb_b
-        }
-    }
-
-    pub fn get_number_of_limbs(p : u32, dimension : usize, offset : usize) -> usize {
-        assert!(dimension < MAX_DIMENSION);
-        assert!(offset < 64);
-        let bit_length = get_bit_length(p);
-        if dimension == 0 {
-            return 0;
-        } else {
-            return get_limb_bit_index_pair(p, dimension + offset/bit_length - 1).limb + 1;
-        }
-    }
-
-    pub fn get_padded_dimension(p : u32, dimension : usize, offset : usize) -> usize {
-        let entries_per_limb = get_entries_per_64_bits(p);
-        let bit_length = get_bit_length(p);
-        return ((dimension + offset/bit_length + entries_per_limb - 1)/entries_per_limb)*entries_per_limb;
-    }
-
-    pub fn get_scratch_vector(p : u32, dimension : usize) -> Self {
-        let mut result = FpVector::new(p, FpVector::get_padded_dimension(p, dimension, 0), 0);
-        result.set_slice(0, dimension);
-        return result;
-    }
-
-    pub fn set_scratch_vector_size(mut self, dimension : usize) -> Self {
-        let p = self.prime();
-        self.clear_slice();
-        let mut result;
-        if dimension <= self.get_dimension() {
-            result = self;
-        } else {
-            result = FpVector::get_scratch_vector(p, dimension);
-        }
-        result.set_slice(0, dimension);
-        return result;
-    }
-
-    pub fn iter(&self) -> FpVectorIterator{
-        FpVectorIterator {
-            vect : &self,
-            dim : self.get_dimension(),
-            index : 0
-        }
-    }
-
-    fn pack_limb(p : u32, dimension : usize, offset : usize, limb_array : &[u32], limbs : &mut Vec<u64>, limb_idx : usize) -> usize {
-        let bit_length = get_bit_length(p);
-        assert_eq!(offset % bit_length, 0);
-        let entries_per_64_bits = get_entries_per_64_bits(p);
-        let mut bit_min = 0usize;
-        let mut bit_max = bit_length * entries_per_64_bits;
-        if limb_idx == 0 {
-            bit_min = offset;
-        }
-        if limb_idx == limbs.len() - 1 {
-            // Calculates how many bits of the last field we need to use. But if it divides
-            // perfectly, we want bit max equal to bit_length * entries_per_64_bits, so subtract and add 1.
-            // to make the output in the range 1 -- bit_length * entries_per_64_bits.
-            let bits_needed_for_entire_vector = offset + dimension * bit_length;
-            let usable_bits_per_limb = bit_length * entries_per_64_bits;
-            bit_max = 1 + ((bits_needed_for_entire_vector - 1)%(usable_bits_per_limb));
-        }
-        let mut bit_mask = 0;
-        if bit_max - bit_min < 64 {
-            bit_mask = (1u64 << (bit_max - bit_min)) - 1;
-            bit_mask <<= bit_min;
-            bit_mask = !bit_mask;
-        }
-        // copy data in
-        let mut idx = 0;
-        let mut limb_value = limbs[limb_idx] & bit_mask;
-        for j in (bit_min .. bit_max).step_by(bit_length) {
-            limb_value |= (limb_array[idx] as u64) << j;
-            idx += 1;
-        }
-        limbs[limb_idx] = limb_value;
-        return idx;
-    }
-
-    fn unpack_limb(p : u32, dimension : usize, offset : usize, limb_array : &mut [u32], limbs : &Vec<u64>, limb_idx : usize) -> usize {
-        let bit_length = get_bit_length(p);
-        let entries_per_64_bits = get_entries_per_64_bits(p);
-        let bit_mask = get_bitmask(p);
-        let mut bit_min = 0usize;
-        let mut bit_max = bit_length * entries_per_64_bits;
-        if limb_idx == 0 {
-            bit_min = offset;
-        }
-        if limb_idx == limbs.len() - 1 {
-            // Calculates how many bits of the last field we need to use. But if it divides
-            // perfectly, we want bit max equal to bit_length * entries_per_64_bits, so subtract and add 1.
-            // to make the output in the range 1 -- bit_length * entries_per_64_bits.
-            let bits_needed_for_entire_vector = offset + dimension * bit_length;
-            let usable_bits_per_limb = bit_length * entries_per_64_bits;
-            bit_max = 1 + ((bits_needed_for_entire_vector - 1)%(usable_bits_per_limb));
-        }
-
-        let limb_value = limbs[limb_idx];
-        let mut idx = 0;
-        for j in (bit_min .. bit_max).step_by(bit_length) {
-            limb_array[idx] = ((limb_value >> j) & bit_mask) as u32;
-            idx += 1;
-        }
-        return idx;
-    }
-
-
-}
-pub struct FpVectorIterator<'a> {
-    vect : &'a FpVector,
-    dim : usize,
-    index : usize
-}
-
-
-impl<'a> Iterator for FpVectorIterator<'a> {
-    type Item = u32;
-    fn next(&mut self) -> Option<Self::Item>{
-        if self.index < self.dim {
-            let result = Some(self.vect.get_entry(self.index));
-            self.index += 1;
-            result
-        } else {
-            None
-        }
-    }
-}
-
-impl fmt::Display for FpVector {
-    fn fmt(&self, f: &mut fmt::Formatter) -> Result<(), fmt::Error> {
-        let mut it = self.iter();
-        if let Some(x) = it.next(){
-            write!(f,"[{}", x)?;
-        } else {
-            write!(f, "[]")?;
-            return Ok(());
-        }
-        for x in it {
-            write!(f, ", {}", x)?;
-        }
-        write!(f,"]")?;
-        Ok(())
-    }
-}
-
-
-#[cfg(test)]
-mod tests {
-    // Note this useful idiom: importing names from outer (for mod tests) scope.
-    use super::*;
-    use rand::Rng;
-
-    fn random_vector(p : u32, dimension : usize) -> Vec<u32> {
-        let mut result = Vec::with_capacity(dimension);
-        let mut rng = rand::thread_rng();
-        for i in 0..dimension {
-            result.push(rng.gen::<u32>() % p);
-        }
-        return result;
-    }
-    use rstest::rstest_parametrize;
-
-    #[rstest_parametrize(p, case(3), case(5), case(7))]
-    fn test_reduce_limb(p : u32){
-        initialize_limb_bit_index_table(p);
-        for dim in [10, 20, 70, 100, 1000].iter() {
-            println!("p: {}, dim: {}", p, dim);
-            let mut v = FpVector::new(p, *dim, 0);
-            let v_arr = random_vector(p*(p-1), *dim);
-            v.pack(&v_arr);
-            v.reduce_limbs(v.get_min_limb(), v.get_max_limb());
-            let mut result = Vec::with_capacity(*dim);
-            for i in 0..*dim {
-                result.push(0);
-            }
-            v.unpack(&mut result);
-            let mut diffs = Vec::new();
-            for i in 0..*dim {
-                if result[i] != v_arr[i] % p {
-                    diffs.push((i, result[i],v_arr[i]));
-                }
-            }
-            assert_eq!(diffs, []);
-        }
-    }
-
-    #[rstest_parametrize(p,  case(2), case(3), case(5), case(7))]
-    fn test_add(p : u32){
-        initialize_limb_bit_index_table(p);
-        for dim in [10, 20, 70, 100, 1000].iter() {
-            println!("p: {}, dim: {}", p, dim);
-            let mut v = FpVector::new(p, *dim, 0);
-            let mut w = FpVector::new(p, *dim, 0);
-            let mut v_arr = random_vector(p, *dim);
-            let w_arr = random_vector(p, *dim);
-            let mut result = Vec::with_capacity(*dim);
-            for i in 0..*dim {
-                result.push(0);
-            }
-            v.pack(&v_arr);
-            w.pack(&w_arr);
-            v.add(&w, 1);
-            v.unpack(&mut result);
-            for i in 0..*dim {
-                v_arr[i] = (v_arr[i] + w_arr[i]) % p;
-            }
-            let mut diffs = Vec::new();
-            for i in 0..*dim {
-                if result[i] != v_arr[i] {
-                    diffs.push((i, result[i],v_arr[i]));
-                }
-            }
-            assert_eq!(diffs, []);
-        }
-    }
-
-    #[rstest_parametrize(p,  case(2), case(3), case(5), case(7))]
-    fn test_scale(p : u32){
-        initialize_limb_bit_index_table(p);
-        for dim in [10, 20, 70, 100, 1000].iter() {
-            println!("p: {}, dim: {}", p, dim);
-            let mut v = FpVector::new(p, *dim, 0);
-            let mut v_arr = random_vector(p, *dim);
-            let mut result = Vec::with_capacity(*dim);
-            let mut rng = rand::thread_rng();
-            let c = rng.gen::<u32>() % p;
-            for i in 0..*dim {
-                result.push(0);
-            }
-            v.pack(&v_arr);
-            v.scale(c);
-            for i in 0..*dim {
-                v_arr[i] = (v_arr[i] * c) % p;
-            }
-            v.unpack(&mut result);
-            let mut diffs = Vec::new();
-            for i in 0..*dim {
-                if result[i] != v_arr[i] {
-                    diffs.push((i, result[i],v_arr[i]));
-                }
-            }
-            assert_eq!(diffs, []);
-        }
-    }
-
-    #[rstest_parametrize(p,  case(2), case(3), case(5), case(7))]
-    fn test_get_entry(p : u32) {
-        initialize_limb_bit_index_table(p);
-        let dim_list = [10, 20, 70, 100, 1000];
-        for dim in dim_list.iter() {
-            let dim = *dim;
-            let mut v = FpVector::new(p, dim, 0);
-            let v_arr = random_vector(p, dim);
-            v.pack(&v_arr);
-            let mut diffs = Vec::new();
-            for i in 0..dim {
-                if v.get_entry(i) != v_arr[i] {
-                    diffs.push((i, v_arr[i], v.get_entry(i)));
-                }
-            }
-            assert_eq!(diffs, []);
-        }
-    }
-
-    #[rstest_parametrize(p,  case(2), case(3), case(5), case(7))]//
-    fn test_get_entry_slice(p : u32) {
-        initialize_limb_bit_index_table(p);
-        let dim_list = [10, 20, 70, 100, 1000];
-        for i in 0..dim_list.len() {
-            let dim = dim_list[i];
-            let slice_start = [5, 10, 20, 30, 290][i];
-            let slice_end = (dim + slice_start)/2;
-            let mut v = FpVector::new(p, dim, 0);
-            let v_arr = random_vector(p, dim);
-            v.pack(&v_arr);
-            println!("v: {}", v);
-            v.set_slice(slice_start, slice_end);
-            println!("slice_start: {}, slice_end: {}, slice: {}", slice_start, slice_end, v);
-            let mut diffs = Vec::new();
-            for i in 0 .. v.get_dimension() {
-                if v.get_entry(i) != v_arr[i + slice_start] {
-                    diffs.push((i, v_arr[i+slice_start], v.get_entry(i)));
-                }
-            }
-            assert_eq!(diffs, []);
-        }
-    }
-
-    #[rstest_parametrize(p,  case(2), case(3), case(5), case(7))]
-    fn test_set_entry(p : u32) {
-        initialize_limb_bit_index_table(p);
-        let dim_list = [10, 20, 70, 100, 1000];
-        for dim in dim_list.iter() {
-            let dim = *dim;
-            let mut v = FpVector::new(p, dim, 0);
-            let v_arr = random_vector(p, dim);
-            for i in 0..dim {
-                v.set_entry(i, v_arr[i]);
-            }
-            let mut diffs = Vec::new();
-            for i in 0..dim {
-                if v.get_entry(i) != v_arr[i] {
-                    diffs.push((i, v_arr[i], v.get_entry(i)));
-                }
-            }
-            assert_eq!(diffs, []);
-        }
-    }
-
-    #[rstest_parametrize(p,  case(2), case(3), case(5), case(7))]//
-    fn test_set_entry_slice(p : u32) {
-        initialize_limb_bit_index_table(p);
-        let dim_list = [10, 20, 70, 100, 1000];
-        for i in 0..dim_list.len() {
-            let dim = dim_list[i];
-            let slice_start = [5, 10, 20, 30, 290][i];
-            let slice_end = (dim + slice_start)/2;
-            let mut v = FpVector::new(p, dim, 0);
-            v.set_slice(slice_start, slice_end);
-            let slice_dim  = v.get_dimension();
-            let v_arr = random_vector(p, slice_dim);
-            for i in 0 .. slice_dim {
-                v.set_entry(i, v_arr[i]);
-            }
-            // println!("slice_start: {}, slice_end: {}, slice: {}", slice_start, slice_end, v);
-            let mut diffs = Vec::new();
-            for i in 0 .. slice_dim {
-                if v.get_entry(i) != v_arr[i] {
-                    diffs.push((i, v_arr[i], v.get_entry(i)));
-                }
-            }
-            assert_eq!(diffs, []);
-        }
-    }
-
-    // Tests set_to_zero for a slice and also is_zero.
-    #[rstest_parametrize(p,  case(2), case(3), case(5), case(7))]
-    fn test_set_to_zero_slice(p : u32) {
-        initialize_limb_bit_index_table(p);
-        let dim_list = [10, 20, 70, 100, 1000];
-        for i in 0..dim_list.len() {
-            let dim = dim_list[i];
-            let slice_start = [5, 10, 20, 30, 290][i];
-            let slice_end = (dim + slice_start)/2;
-            println!("slice_start : {}, slice_end : {}", slice_start, slice_end);
-            let mut v_arr = random_vector(p, dim);
-            v_arr[0] = 1; // make sure that v isn't zero
-            let mut v = FpVector::new(p, dim, 0);
-            v.pack(&v_arr);
-            v.set_slice(slice_start, slice_end);
-            v.set_to_zero();
-            assert!(v.is_zero());
-            v.clear_slice();
-            assert!(!v.is_zero()); // The first entry is 1, so it's not zero.
-            let mut diffs = Vec::new();
-            for i in 0..slice_start {
-                if v.get_entry(i) != v_arr[i] {
-                    diffs.push((i, v_arr[i], v.get_entry(i)));
-                }
-            }
-            for i in slice_start .. slice_end {
-                if v.get_entry(i) != 0 {
-                    diffs.push((i, 0, v.get_entry(i)));
-                }
-            }
-            for i in slice_end..dim {
-                if v.get_entry(i) != v_arr[i] {
-                    diffs.push((i, v_arr[i], v.get_entry(i)));
-                }
-            }
-            assert_eq!(diffs, []);
-            println!("{}", v);
-        }
-    }
-
-    #[rstest_parametrize(p, case(2), case(3), case(5), case(7))]//
-    fn test_add_to_slice(p : u32) {
-        println!("p : {}", p);
-        initialize_limb_bit_index_table(p);
-        let dim_list = [10, 20, 70, 100, 1000];
-        for i in 0..dim_list.len() {
-            let dim = dim_list[i];
-            let slice_start = [5, 10, 20, 30, 290][i];
-            let slice_end = (dim + slice_start)/2;
-            let v_arr = random_vector(p, dim);
-            let mut v = FpVector::new(p, dim, 0);
-            v.pack(&v_arr);
-            v.set_slice(slice_start, slice_end);
-            let w_arr = random_vector(p, v.get_dimension());
-            let mut w = FpVector::new(p, v.get_dimension(), v.get_offset());
-            w.pack(&w_arr);
-            v.add(&w, 1);
-            v.clear_slice();
-            let mut diffs = Vec::new();
-            for i in 0..slice_start {
-                if v.get_entry(i) != v_arr[i] {
-                    diffs.push((i, v_arr[i], v.get_entry(i)));
-                }
-            }
-            for i in slice_start .. slice_end {
-                if v.get_entry(i) != (v_arr[i] + w_arr[i - slice_start]) % p {
-                    diffs.push((i, (v_arr[i] + w_arr[i - slice_start]) % p, v.get_entry(i)));
-                }
-            }
-            for i in slice_end..dim {
-                if v.get_entry(i) != v_arr[i] {
-                    diffs.push((i, v_arr[i], v.get_entry(i)));
-                }
-            }
-            assert_eq!(diffs, []);
-        }
-    }
-
-    #[rstest_parametrize(p, case(2), case(3), case(5), case(7))]//
-    fn test_add_from_slice(p : u32) {
-        println!("p : {}", p);
-        initialize_limb_bit_index_table(p);
-        let dim_list = [10, 20, 70, 100, 1000];
-        for i in 0..dim_list.len() {
-            let dim = dim_list[i];
-            let slice_start = [5, 10, 20, 30, 290][i];
-            let slice_end = (dim + slice_start)/2;
-            let v_arr = random_vector(p, dim);
-            let mut v = FpVector::new(p, dim, 0);
-            v.pack(&v_arr);
-            v.set_slice(slice_start, slice_end);
-            println!("slice_start : {}, slice_end : {}, v.get_dimension() : {}",slice_start, slice_end, v.get_dimension());
-            let w_arr = random_vector(p, v.get_dimension());
-            let mut w = FpVector::new(p, v.get_dimension(), v.get_offset());
-            w.pack(&w_arr);
-            w.add(&v, 1);
-            v.clear_slice();
-            let mut diffs = Vec::new();
-            for i in 0..w.get_dimension() {
-                let goal_value = (w_arr[i] + v_arr[i + slice_start]) % p;
-                if w.get_entry(i) != goal_value {
-                    diffs.push((i, goal_value, w.get_entry(i)));
-                }
-            }
-            assert_eq!(diffs, []);
-        }
-    }
-
-    #[rstest_parametrize(p, case(2), case(3), case(5), case(7))]//
-    fn test_add_slice_to_slice(p : u32) {
-        println!("p : {}", p);
-        initialize_limb_bit_index_table(p);
-        let dim_list = [10, 20, 70, 100, 1000];
-        for i in 0..dim_list.len() {
-            let dim = dim_list[i];
-            let slice_start = [5, 10, 20, 30, 290][i];
-            let slice_end = (dim + slice_start)/2;
-            let v_arr = random_vector(p, dim);
-            let mut v = FpVector::new(p, dim, 0);
-            v.pack(&v_arr);
-            let w_arr = random_vector(p, dim);
-            let mut w = FpVector::new(p, dim, 0);
-            w.pack(&w_arr);
-            println!("slice_start : {}, slice_end : {}", slice_start, slice_end);
-            println!("v : {}", v);
-            println!("w : {}", w);
-            v.set_slice(slice_start, slice_end);
-            w.set_slice(slice_start, slice_end);
-            println!("v : {}", v);
-            println!("w : {}", w);
-            v.add(&w, 1);
-            v.clear_slice();
-            println!("v : {}", v);
-            let mut diffs = Vec::new();
-            for i in 0..slice_start {
-                if v.get_entry(i) != v_arr[i] {
-                    diffs.push((i, v_arr[i], v.get_entry(i)));
-                }
-            }
-            for i in slice_start .. slice_end {
-                if v.get_entry(i) != (v_arr[i] + w_arr[i]) % p {
-                    diffs.push((i, (v_arr[i] + w_arr[i]) % p, v.get_entry(i)));
-                }
-            }
-            for i in slice_end..dim {
-                if v.get_entry(i) != v_arr[i] {
-                    diffs.push((i, v_arr[i], v.get_entry(i)));
-                }
-            }
-            assert_eq!(diffs, []);
-        }
-    }
-
-    // Tests assign and Eq
-    #[rstest_parametrize(p, case(2), case(3), case(5), case(7))]//
-    fn test_assign(p : u32) {
-        initialize_limb_bit_index_table(p);
-        for dim in [10, 20, 70, 100, 1000].iter() {
-            println!("p: {}, dim: {}", p, dim);
-            let mut v = FpVector::new(p, *dim, 0);
-            let mut w = FpVector::new(p, *dim, 0);
-            let v_arr = random_vector(p, *dim);
-            let w_arr = random_vector(p, *dim);
-            let mut result = Vec::with_capacity(*dim);
-            for i in 0..*dim {
-                result.push(0);
-            }
-            v.pack(&v_arr);
-            w.pack(&w_arr);
-            v.assign(&w);
-            assert_eq!(v, w);
-            v.unpack(&mut result);
-            let mut diffs = Vec::new();
-            for i in 0..*dim {
-                if result[i] != w_arr[i] {
-                    diffs.push((i, w_arr[i], result[i]));
-                }
-            }
-            assert_eq!(diffs, []);
-        }
-    }
-
-    #[rstest_parametrize(p, case(2), case(3), case(5), case(7))]//
-    fn test_assign_from_slice(p : u32) {
-        println!("p : {}", p);
-        initialize_limb_bit_index_table(p);
-        let dim_list = [10, 20, 70, 100, 1000];
-        for i in 0..dim_list.len() {
-            let dim = dim_list[i];
-            let slice_start = [5, 10, 20, 30, 290][i];
-            let slice_end = (dim + slice_start)/2;
-            let v_arr = random_vector(p, dim);
-            let mut v = FpVector::new(p, dim, 0);
-            v.pack(&v_arr);
-            v.set_slice(slice_start, slice_end);
-            println!("slice_start : {}, slice_end : {}, v.get_dimension() : {}",slice_start, slice_end, v.get_dimension());
-            let w_arr = random_vector(p, v.get_dimension());
-            let mut w = FpVector::new(p, v.get_dimension(), v.get_offset());
-            w.pack(&w_arr);
-            w.assign(&v);
-            v.clear_slice();
-            let mut diffs = Vec::new();
-            for i in 0..w.get_dimension() {
-                let goal_value = v_arr[i + slice_start];
-                if w.get_entry(i) != goal_value {
-                    diffs.push((i, goal_value, w.get_entry(i)));
-                }
-            }
-            assert_eq!(diffs, []);
-        }
-    }
-
-    #[rstest_parametrize(p, max_degree, case(2, 32), case(3, 108))]//
-    fn test_assign_to_slice(p : u32, max_degree : i32) {
-        initialize_limb_bit_index_table(p);
-        let dim_list = [10, 20, 70, 100, 1000];
-        for i in 0..dim_list.len() {
-            let dim = dim_list[i];
-            let slice_start = [5, 10, 20, 30, 290][i];
-            let slice_end = (dim + slice_start)/2;
-            let v_arr = random_vector(p, dim);
-            let mut v = FpVector::new(p, dim, 0);
-            v.pack(&v_arr);
-            v.set_slice(slice_start, slice_end);
-            let w_arr = random_vector(p, v.get_dimension());
-            let mut w = FpVector::new(p, v.get_dimension(), v.get_offset());
-            w.pack(&w_arr);
-            v.assign(&w);
-            v.clear_slice();
-            let mut diffs = Vec::new();
-            for i in 0..slice_start {
-                if v.get_entry(i) != v_arr[i] {
-                    diffs.push((i, v_arr[i], v.get_entry(i)));
-                }
-            }
-            for i in slice_start .. slice_end {
-                if v.get_entry(i) != w_arr[i - slice_start] {
-                    diffs.push((i, w_arr[i - slice_start], v.get_entry(i)));
-                }
-            }
-            for i in slice_end..dim {
-                if v.get_entry(i) != v_arr[i] {
-                    diffs.push((i, v_arr[i], v.get_entry(i)));
-                }
-            }
-            assert_eq!(diffs, []);
-        }
-    }
-
-    #[rstest_parametrize(p, case(2), case(3), case(5), case(7))]//
-    fn test_assign_slice_to_slice(p : u32) {
-        println!("p : {}", p);
-        initialize_limb_bit_index_table(p);
-        let dim_list = [10, 20, 70, 100, 1000];
-        for i in 0..dim_list.len() {
-            let dim = dim_list[i];
-            let slice_start = [5, 10, 20, 30, 290][i];
-            let slice_end = (dim + slice_start)/2;
-            let mut v_arr = random_vector(p, dim);
-            v_arr[0] = 1; // Ensure v != w.
-            let mut v = FpVector::new(p, dim, 0);
-            v.pack(&v_arr);
-            let mut w_arr = random_vector(p, dim);
-            w_arr[0] = 0; // Ensure v != w.
-            let mut w = FpVector::new(p, dim, 0);
-            w.pack(&w_arr);
-            v.set_slice(slice_start, slice_end);
-            w.set_slice(slice_start, slice_end);
-            v.assign(&w);
-            assert_eq!(v, w);
-            v.clear_slice();
-            w.clear_slice();
-            assert!(v != w);
-            let mut diffs = Vec::new();
-            for i in 0..slice_start {
-                if v.get_entry(i) != v_arr[i] {
-                    diffs.push((i, v_arr[i], v.get_entry(i)));
-                }
-            }
-            for i in slice_start .. slice_end {
-                if v.get_entry(i) != w_arr[i] {
-                    diffs.push((i, w_arr[i], v.get_entry(i)));
-                }
-            }
-            for i in slice_end..dim {
-                if v.get_entry(i) != v_arr[i] {
-                    diffs.push((i, v_arr[i], v.get_entry(i)));
-                }
-            }
-            assert_eq!(diffs, []);
-        }
-    }
-}
-
+//
+// Created by Hood on 5/22/2019.
+//
+//! An `FpVector` is a vector with entries in F<sub>p</sub>. We use this instead of `Vec<u32>`
+//! because we can pack a lot of entries into a single `u64`, especially for p small. This not only
+//! saves memory, but also leads to faster addition, for example (e.g. a single ^ can add 64
+//! elements of F<sub>2</sub> at the same time).
+//!
+//! The organization of this file is a bit funny. There are in fact 4 different implementations of
+//! `FpVector` &mdash; the cases p = 2, 3, 5 are handled separately with some extra documentation.
+//! Hence there are structs `FpVector2`, `FpVector3`, `FpVector5` and `FpVectorGeneric`. `FpVector`
+//! itself is an enum that can be either of these. All of these implement the trait `FpVectorT`,
+//! which is where most functions lie. The implementations for `FpVector` of course just calls the
+//! implementations of the specific instances, and this is automated via `enum_dispatch`.
+//!
+//! To understand the methods of `FpVector`, one should mostly look at the documentation for
+//! `FpVectorT`. However, the static functions for `FpVector` are implemented in `FpVector` itself,
+//! and hence is documented there as well. The documentation of `FpVector2`, `FpVector3`,
+//! `FpVector5`, `FpVectorGeneric` are basically useless (and empty).
+//!
+//! In practice, one only ever needs to work with the enum `FpVector` and the associated functions.
+//! However, the way this structured means one always has to import both `FpVector` and
+//! `FpVectorT`, since you cannot use the functions of a trait unless you have imported the trait.
+
+use std::sync::Once;
+use std::fmt;
+use enum_dispatch::enum_dispatch;
+
+use crate::combinatorics::is_valid_prime;
+use crate::combinatorics::PRIME_TO_INDEX_MAP;
+use crate::combinatorics::MAX_PRIME_INDEX;
+
+pub const MAX_DIMENSION : usize = 147500;
+
+// Generated with Mathematica:
+//     bitlengths = Prepend[#,1]&@ Ceiling[Log2[# (# - 1) + 1 &[Prime[Range[2, 54]]]]]
+// But for 2 it should be 1.
+static BIT_LENGHTS : [usize; MAX_PRIME_INDEX] = [
+     1, 3, 5, 6, 7, 8, 9, 9, 9, 10, 10, 11, 11, 11, 12, 12, 12, 12, 13,
+     13, 13, 13, 13, 13, 14, 14, 14, 14, 14, 14, 14, 15, 15, 15, 15, 15,
+     15, 15, 15, 15, 15, 15, 16, 16, 16, 16, 16, 16, 16, 16, 16, 16, 16, 16
+];
+
+fn get_bit_length(p : u32) -> usize {
+    BIT_LENGHTS[PRIME_TO_INDEX_MAP[p as usize]]
+}
+
+// This is 2^bitlength - 1.
+// Generated with Mathematica:
+//     2^bitlengths-1
+static BITMASKS : [u32; MAX_PRIME_INDEX] = [
+    1, 7, 31, 63, 127, 255, 511, 511, 511, 1023, 1023, 2047, 2047, 2047,
+    4095, 4095, 4095, 4095, 8191, 8191, 8191, 8191, 8191, 8191, 16383,
+    16383, 16383, 16383, 16383, 16383, 16383, 32767, 32767, 32767, 32767,
+    32767, 32767, 32767, 32767, 32767, 32767, 32767, 65535, 65535, 65535,
+    65535, 65535, 65535, 65535, 65535, 65535, 65535, 65535, 65535
+];
+
+fn get_bitmask(p : u32) -> u64{
+    BITMASKS[PRIME_TO_INDEX_MAP[p as usize]] as u64
+}
+
+// This is floor(64/bitlength).
+// Generated with Mathematica:
+//      Floor[64/bitlengths]
+static ENTRIES_PER_64_BITS : [usize;MAX_PRIME_INDEX] = [
+    64, 21, 12, 10, 9, 8, 7, 7, 7, 6, 6, 5, 5, 5, 5, 5, 5, 5, 4, 4, 4,
+    4, 4, 4, 4, 4, 4, 4, 4, 4, 4, 4, 4, 4, 4, 4, 4, 4, 4, 4, 4, 4, 4, 4,
+    4, 4, 4, 4, 4, 4, 4, 4, 4, 4
+];
+
+fn get_entries_per_64_bits(p : u32) -> usize {
+    return ENTRIES_PER_64_BITS[PRIME_TO_INDEX_MAP[p as usize]];
+}
+
+#[derive(Clone)]
+struct LimbBitIndexPair {
+    limb : usize,
+    bit_index : usize
+}
+
+/// This table tells us which limb and which bitfield of that limb to look for a given index of
+/// the vector in.
+static mut LIMB_BIT_INDEX_TABLE : [Option<Vec<LimbBitIndexPair>>; MAX_PRIME_INDEX] = [
+    None,None,None,None,None,None,None,None,None,None,None,None,None,None,None,None,None,None,None,None,
+    None,None,None,None,None,None,None,None,None,None,None,None,None,None,None,None,None,None,None,None,
+    None,None,None,None,None,None,None,None,None,None,None,None,None,None
+];
+
+static mut LIMB_BIT_INDEX_ONCE_TABLE : [Once; MAX_PRIME_INDEX] = [
+    Once::new(),Once::new(), Once::new(), Once::new(), Once::new(),
+    Once::new(),Once::new(), Once::new(), Once::new(), Once::new(),
+    Once::new(),Once::new(), Once::new(), Once::new(), Once::new(),
+    Once::new(),Once::new(), Once::new(), Once::new(), Once::new(),
+    Once::new(),Once::new(), Once::new(), Once::new(), Once::new(),
+    Once::new(),Once::new(), Once::new(), Once::new(), Once::new(),
+    Once::new(),Once::new(), Once::new(), Once::new(), Once::new(),
+    Once::new(),Once::new(), Once::new(), Once::new(), Once::new(),
+    Once::new(),Once::new(), Once::new(), Once::new(), Once::new(),
+    Once::new(),Once::new(), Once::new(), Once::new(), Once::new(),
+    Once::new(),Once::new(), Once::new(), Once::new()
+];
+
+pub fn initialize_limb_bit_index_table(p : u32){
+    if p == 2 {
+        return;
+    }
+    unsafe{
+        LIMB_BIT_INDEX_ONCE_TABLE[PRIME_TO_INDEX_MAP[p as usize]].call_once(||{
+            let entries_per_limb = get_entries_per_64_bits(p);
+            let bit_length = get_bit_length(p);
+            let mut table : Vec<LimbBitIndexPair> = Vec::with_capacity(MAX_DIMENSION);
+            for i in 0 .. MAX_DIMENSION {
+                table.push(LimbBitIndexPair{
+                    limb : i/entries_per_limb,
+                    bit_index : (i % entries_per_limb) * bit_length,
+                })
+            }
+            LIMB_BIT_INDEX_TABLE[PRIME_TO_INDEX_MAP[p as usize]] = Some(table);
+        });
+    }
+}
+
+fn get_limb_bit_index_pair(p : u32, idx : usize) -> LimbBitIndexPair {
+    match p {
+        2 => { LimbBitIndexPair
+            {
+                limb : idx/64,
+                bit_index : idx % 64,
+            }
+        },
+        _ => {
+            let prime_idx = PRIME_TO_INDEX_MAP[p as usize];
+            debug_assert!(is_valid_prime(p));
+            debug_assert!(idx < MAX_DIMENSION);
+            unsafe {
+                let table = &LIMB_BIT_INDEX_TABLE[prime_idx];
+                (*table.as_ref().unwrap().get_unchecked(idx)).clone()
+            }
+        }
+    }
+}
+
+#[enum_dispatch]
+#[derive(Debug, Clone)]
+pub enum FpVector {
+    FpVector2,
+    FpVector3,
+    FpVector5,
+    FpVectorGeneric
+}
+
+#[enum_dispatch(FpVector)]
+pub trait FpVectorT {
+    fn reduce_limbs(&mut self, start_limb : usize, end_limb : usize );
+    fn get_vector_container(&self) -> &VectorContainer;
+    fn get_vector_container_mut(&mut self) -> &mut VectorContainer;
+    fn prime(&self) -> u32;
+
+    fn get_dimension(&self) -> usize {
+        let container = self.get_vector_container();
+        return container.slice_end - container.slice_start;
+    }
+
+    fn get_offset(&self) -> usize {
+        let container = self.get_vector_container();
+        let bit_length = get_bit_length(self.prime());
+        let entries_per_64_bits = get_entries_per_64_bits(self.prime());
+        return (container.offset + container.slice_start * bit_length) % (bit_length * entries_per_64_bits);
+    }
+
+    fn get_min_index(&self) -> usize {
+        let container = self.get_vector_container();
+        let bit_length = get_bit_length(self.prime());
+        return container.offset/bit_length + container.slice_start;
+    }
+
+    fn get_slice(&self) -> (usize, usize) {
+        let container = self.get_vector_container();
+        return (container.slice_start, container.slice_end);
+    }
+
+    fn set_slice(&mut self, slice_start : usize, slice_end : usize) {
+        let container = self.get_vector_container_mut();
+        container.slice_end = container.slice_start + slice_end;
+        container.slice_start += slice_start;
+        debug_assert!(container.slice_start <= container.slice_end);
+        debug_assert!(container.slice_end <= container.dimension);        
+    }
+
+    fn restore_slice(&mut self, slice : (usize, usize)) {
+        let container = self.get_vector_container_mut();
+        container.slice_start = slice.0;
+        container.slice_end = slice.1;
+    }
+
+    fn clear_slice(&mut self) {
+        let container = self.get_vector_container_mut();
+        container.slice_start = 0;
+        container.slice_end = container.dimension;
+    }
+
+    fn get_min_limb(&self) -> usize {
+        let p = self.prime();
+        let bit_length = get_bit_length(p);
+        let container = self.get_vector_container();
+        get_limb_bit_index_pair(p,container.offset/bit_length + container.slice_start).limb
+    }
+
+    fn get_max_limb(&self) -> usize {
+        let p = self.prime();
+        let bit_length = get_bit_length(p);
+        let container = self.get_vector_container();
+        if container.offset/bit_length + container.slice_end > 0{
+            get_limb_bit_index_pair(p, container.offset/bit_length + container.slice_end - 1).limb + 1
+        } else {
+            0
+        }
+    }
+
+    // Private
+
+    fn get_limbs_cvec(&self) -> &Vec<u64> {
+        &self.get_vector_container().limbs
+    }
+
+    fn get_limbs_cvec_mut(&mut self) -> &mut Vec<u64> {
+        &mut self.get_vector_container_mut().limbs
+    }
+
+    fn get_limb_mask(&self, limb_idx : usize) -> u64 {
+        let offset = self.get_offset();
+        let min_limb = self.get_min_limb();
+        let max_limb = self.get_max_limb();
+        let number_of_limbs = max_limb - min_limb;
+        let mut mask = !0;
+        if limb_idx == 0 {
+            mask <<= offset;
+        }
+        if limb_idx + 1 == number_of_limbs {
+            let p = self.prime();
+            let dimension = self.get_dimension();
+            let bit_length = get_bit_length(p);
+            let entries_per_64_bits = get_entries_per_64_bits(p);
+            let bits_needed_for_entire_vector = offset + dimension * bit_length;
+            let usable_bits_per_limb = bit_length * entries_per_64_bits;
+            let bit_max = 1 + ((bits_needed_for_entire_vector - 1)%(usable_bits_per_limb));
+            mask &= (!0) >> (64 - bit_max);
+        }
+        return mask;
+    }
+    fn set_to_zero(&mut self){
+        let min_limb = self.get_min_limb();
+        let max_limb = self.get_max_limb();
+        let number_of_limbs = max_limb - min_limb;
+        if number_of_limbs == 0 {
+            return;
+        }
+        for i in 1 .. number_of_limbs - 1 {
+            let limbs = self.get_limbs_cvec_mut();
+            limbs[min_limb + i] = 0;
+        }
+        let mut i = 0; {
+            let mask = self.get_limb_mask(i);
+            let limbs = self.get_limbs_cvec_mut();
+            limbs[min_limb + i] &= !mask;
+        }
+        i = number_of_limbs - 1;
+        if i > 0 {
+            let mask = self.get_limb_mask(i);
+            let limbs = self.get_limbs_cvec_mut();
+            limbs[min_limb + i] &= !mask;
+        }
+    }
+
+    fn assign(&mut self, other : &FpVector){
+        let min_target_limb = self.get_min_limb();
+        let max_target_limb = self.get_max_limb();
+        let min_source_limb = other.get_min_limb();
+        let number_of_limbs = max_target_limb - min_target_limb;
+        assert_eq!(number_of_limbs, other.get_max_limb() - other.get_min_limb());
+        assert!(self.get_offset() == other.get_offset());
+        let target_limbs = self.get_limbs_cvec_mut();
+        let source_limbs = other.get_limbs_cvec();
+        for i in 1 .. number_of_limbs.saturating_sub(1) {
+            target_limbs[min_target_limb + i] = source_limbs[min_source_limb + i];
+        }
+        let mut i=0; {
+            let mask = other.get_limb_mask(i);
+            let result = source_limbs[min_source_limb + i] & mask;
+            target_limbs[min_target_limb + i] &= !mask;
+            target_limbs[min_target_limb + i] |= result;
+        }
+        i = number_of_limbs - 1;
+        if i > 0 {
+            let mask = other.get_limb_mask(i);
+            let result = source_limbs[min_source_limb + i] & mask;
+            target_limbs[min_target_limb + i] &= !mask;
+            target_limbs[min_target_limb + i] |= result;
+        }
+    }
+
+    fn is_zero(&self) -> bool{
+        let min_limb = self.get_min_limb();
+        let max_limb = self.get_max_limb();
+        let number_of_limbs = max_limb - min_limb;
+        if number_of_limbs == 0 {
+            return true;
+        }
+        let limbs = self.get_limbs_cvec();
+        for i in 1 .. number_of_limbs-1 {
+            if limbs[min_limb + i] != 0 {
+                return false;
+            }
+        }
+        let mut i = 0; {
+            let mask = self.get_limb_mask(i);
+            if limbs[min_limb + i] & mask != 0 {
+                return false;
+            }
+        }
+        i = number_of_limbs - 1;
+        if i > 0 {
+            let mask = self.get_limb_mask(i);
+            if limbs[min_limb + i] & mask != 0 {
+                return false;
+            }
+        }
+        return true
+    }
+
+    fn get_entry(&self, index : usize) -> u32 {
+        let p = self.prime();
+        let bit_mask = get_bitmask(p);
+        let limb_index = get_limb_bit_index_pair(p, index + self.get_min_index());
+        let mut result = self.get_limbs_cvec()[limb_index.limb];
+        result >>= limb_index.bit_index;
+        result &= bit_mask;
+        return result as u32;
+    }
+
+    fn set_entry(&mut self, index : usize, value : u32){
+        let p = self.prime();
+        let bit_mask = get_bitmask(p);
+        let limb_index = get_limb_bit_index_pair(p, index + self.get_min_index());
+        let limbs = self.get_limbs_cvec_mut();
+        let mut result = limbs[limb_index.limb];
+        result &= !(bit_mask << limb_index.bit_index);
+        result |= (value as u64) << limb_index.bit_index;
+        limbs[limb_index.limb] = result;
+    }
+
+    fn add_basis_element(&mut self, index : usize, value : u32){
+        let mut x = self.get_entry(index);
+        x += value;
+        x = x % self.prime();
+        self.set_entry(index, x);
+    }
+
+    /// Unpacks an FpVector onto an array slice. note that the array slice has to be long
+    /// enough to hold all the elements in the FpVector.
+    fn unpack(&self, target : &mut [u32]){
+        assert!(self.get_dimension() <= target.len());
+        let p = self.prime();
+        let dimension = self.get_dimension();
+        let offset = self.get_offset();
+        let limbs = self.get_limbs_cvec();
+        let mut target_idx = 0;
+        for i in 0..limbs.len() {
+            target_idx += FpVector::unpack_limb(p, dimension, offset, &mut target[target_idx ..], limbs, i);
+        }
+    }
+
+    fn pack(&mut self, source : &[u32]){
+        assert!(self.get_dimension() <= source.len());
+        let p = self.prime();
+        let dimension = self.get_dimension();
+        let offset = self.get_offset();
+        let limbs = self.get_limbs_cvec_mut();
+        let mut source_idx = 0;
+        for i in 0..limbs.len() {
+            source_idx += FpVector::pack_limb(p, dimension, offset, &source[source_idx ..], limbs, i);
+        }
+    }
+
+    /// Adds `c` * `other` to `self`. `other` must have the same length, offset, and prime as self, and `c` must be between `0` and `p - 1`.
+    fn add(&mut self, other : &FpVector, c : u32){
+        debug_assert!(self.prime() == other.prime());
+        debug_assert!(self.get_offset() == other.get_offset());
+        debug_assert!(self.get_dimension() == other.get_dimension(),
+            format!("self.dim {} not equal to other.dim {}", self.get_dimension(), other.get_dimension()));
+        let p = self.prime();
+        debug_assert!(c < p);
+        let min_target_limb = self.get_min_limb();
+        let max_target_limb = self.get_max_limb();
+        let min_source_limb = other.get_min_limb();
+        let max_source_limb = other.get_max_limb();
+        debug_assert!(max_source_limb - min_source_limb == max_target_limb - min_target_limb);
+        let number_of_limbs = max_source_limb - min_source_limb;
+        let target_limbs = self.get_limbs_cvec_mut();
+        let source_limbs = other.get_limbs_cvec();
+        for i in 1..number_of_limbs-1 {
+            target_limbs[i + min_target_limb] = FpVector::add_limb(p, target_limbs[i + min_target_limb], source_limbs[i + min_source_limb], c);
+        }
+        let mut i = 0; {
+            let mask = other.get_limb_mask(i);
+            let source_limb_masked = source_limbs[min_source_limb + i] & mask;
+            target_limbs[i + min_target_limb] = FpVector::add_limb(p, target_limbs[i + min_target_limb], source_limb_masked, c);
+        }
+        i = number_of_limbs - 1;
+        if i > 0 {
+            let mask = other.get_limb_mask(i);
+            let source_limb_masked = source_limbs[min_source_limb + i] & mask;
+            target_limbs[i + min_target_limb] = FpVector::add_limb(p, target_limbs[i + min_target_limb], source_limb_masked, c);
+        }
+        self.reduce_limbs(min_target_limb, max_target_limb);
+    }
+
+    fn scale(&mut self, c : u32){
+        let c = c as u64;
+        let min_limb = self.get_min_limb();
+        let max_limb = self.get_max_limb();
+        let number_of_limbs = max_limb - min_limb;
+        for i in 1..number_of_limbs-1 {
+            let limbs = self.get_limbs_cvec_mut();
+            limbs[i + min_limb] *= c;
+        }
+        let mut i = 0; {
+            let mask = self.get_limb_mask(i);
+            let limbs = self.get_limbs_cvec_mut();
+            let full_limb = limbs[min_limb + i];
+            let masked_limb = full_limb & mask;
+            let rest_limb = full_limb & !mask;
+            limbs[i + min_limb] = (masked_limb * c) | rest_limb;
+        }
+        i = number_of_limbs - 1;
+        if i > 0 {
+            let mask = self.get_limb_mask(i);
+            let limbs = self.get_limbs_cvec_mut();
+            let full_limb = limbs[min_limb + i];
+            let masked_limb = full_limb & mask;
+            let rest_limb = full_limb & !mask;
+            limbs[i + min_limb] = (masked_limb * c) | rest_limb;
+        }
+        self.reduce_limbs(min_limb, max_limb);
+    }
+}
+
+impl PartialEq for FpVector {
+    fn eq(&self,other : &Self) -> bool {
+        let self_min_limb = self.get_min_limb();
+        let self_max_limb = self.get_max_limb();
+        let other_min_limb = other.get_min_limb();
+        let other_max_limb = other.get_max_limb();
+        let number_of_limbs = self_max_limb - self_min_limb;
+
+        if other_max_limb - other_min_limb != number_of_limbs {
+            return false;
+        }
+
+        let self_limbs = self.get_limbs_cvec();
+        let other_limbs = other.get_limbs_cvec();
+        for i in 1 .. number_of_limbs-1 {
+            if self_limbs[self_min_limb + i] != other_limbs[other_min_limb + i] {
+                return false;
+            }
+        }
+        let mut i = 0; {
+            let mask = self.get_limb_mask(i);
+            let self_limb_masked = self_limbs[self_min_limb + i] & mask;
+            let other_limb_masked = other_limbs[other_min_limb + i] & mask;
+            if self_limb_masked != other_limb_masked {
+                return false;
+            }
+        }
+        i = number_of_limbs - 1;
+        if i > 0 {
+            let mask = self.get_limb_mask(i);
+            let self_limb_masked = self_limbs[self_min_limb + i] & mask;
+            let other_limb_masked = other_limbs[other_min_limb + i] & mask;
+            if self_limb_masked != other_limb_masked {
+                return false;
+            }
+        }
+        return true;
+    }
+}
+
+impl Eq for FpVector {}
+
+#[derive(Debug, Clone)]
+pub struct VectorContainer {
+    dimension : usize,
+    offset : usize,
+    slice_start : usize,
+    slice_end : usize,
+    limbs : Vec<u64>,
+}
+
+#[derive(Debug, Clone)]
+pub struct FpVector2 {
+    vector_container : VectorContainer
+}
+
+#[derive(Debug, Clone)]
+pub struct FpVector3 {
+    vector_container : VectorContainer
+}
+
+#[derive(Debug, Clone)]
+pub struct FpVector5 {
+    vector_container : VectorContainer
+}
+
+#[derive(Debug, Clone)]
+pub struct FpVectorGeneric {
+    p : u32,
+    vector_container : VectorContainer
+}
+
+impl FpVectorT for FpVector2 {
+    fn reduce_limbs(&mut self, _start_limb : usize, _end_limb : usize){}
+
+    fn prime(&self) -> u32 { 2 }
+    fn get_vector_container (&self) -> &VectorContainer { &self.vector_container }
+    fn get_vector_container_mut (&mut self) -> &mut VectorContainer { &mut self.vector_container }
+}
+
+impl FpVectorT for FpVector3 {
+    fn reduce_limbs(&mut self, start_limb : usize, end_limb : usize ){
+        let limbs = &mut self.vector_container.limbs;
+        for i in start_limb..end_limb {
+            let top_bit_set_in_each_field = 0x4924924924924924u64;
+            let mut limb = limbs[i];
+            limb = ((limb & top_bit_set_in_each_field) >> 2) + (limb & (!top_bit_set_in_each_field));
+            let mut limb_3s = limb & (limb >> 1);
+            limb_3s |= limb_3s << 1;
+            limb ^= limb_3s;
+            limbs[i] = limb;
+        }
+    }
+
+    fn prime (&self) -> u32 { 3 }
+    fn get_vector_container (&self) -> &VectorContainer { &self.vector_container }
+    fn get_vector_container_mut (&mut self) -> &mut VectorContainer { &mut self.vector_container }
+}
+
+
+impl FpVectorT for FpVector5 {
+    fn reduce_limbs(&mut self, start_limb : usize, end_limb : usize ){
+        let limbs = &mut self.vector_container.limbs;
+        for i in start_limb..end_limb {
+            let bottom_bit = 0x84210842108421u64;
+            let bottom_two_bits = bottom_bit | (bottom_bit << 1);
+            let bottom_three_bits = bottom_bit | (bottom_two_bits << 1);
+            let a = (limbs[i] >> 2) & bottom_three_bits;
+            let b = limbs[i] & bottom_two_bits;
+            let m = (bottom_bit << 3) - a + b;
+            let mut c = (m >> 3) & bottom_bit;
+            c |= c << 1;
+            let d = m & bottom_three_bits;
+            limbs[i] = d + c - bottom_two_bits;
+        }
+    }
+
+    fn prime(&self) -> u32 { 5 }
+    fn get_vector_container (&self) -> &VectorContainer { &self.vector_container }
+    fn get_vector_container_mut (&mut self) -> &mut VectorContainer { &mut self.vector_container }
+}
+
+
+impl FpVectorT for FpVectorGeneric {
+    fn reduce_limbs(&mut self, start_limb : usize, end_limb : usize){
+        let entries_per_64_bits = get_entries_per_64_bits(self.p);
+        let mut unpacked_limb = Vec::with_capacity(entries_per_64_bits);
+        for _ in 0..entries_per_64_bits {
+            unpacked_limb.push(0);
+        }
+        let p = self.p;
+        let dimension = self.vector_container.dimension;
+        let offset = self.vector_container.offset;
+        let limbs = &mut self.vector_container.limbs;
+        for i in start_limb..end_limb {
+            FpVector::unpack_limb(p, dimension, offset, &mut unpacked_limb, limbs, i);
+            for j in 0..unpacked_limb.len() {
+                unpacked_limb[j] = unpacked_limb[j] % self.p;
+            }
+            FpVector::pack_limb(p, dimension, offset, &unpacked_limb, limbs, i);
+        }
+    }
+
+    fn prime (&self) -> u32 { self.p }
+    fn get_vector_container (&self) -> &VectorContainer { &self.vector_container }
+    fn get_vector_container_mut (&mut self) -> &mut VectorContainer { &mut self.vector_container }
+}
+
+impl FpVector {
+    pub fn new(p : u32, dimension : usize, offset : usize) -> FpVector {
+        assert!(offset < 64);
+        assert_eq!(offset % get_bit_length(p), 0);
+        let slice_start = 0;
+        let slice_end = dimension;
+        let number_of_limbs = Self::get_number_of_limbs(p, dimension, offset);
+        let limbs = vec![0; number_of_limbs];
+        let vector_container = VectorContainer {dimension, offset, limbs, slice_start, slice_end };
+        match p  {
+            2 => FpVector::from(FpVector2 { vector_container }),
+            3 => FpVector::from(FpVector3 { vector_container }),
+            5 => FpVector::from(FpVector5 { vector_container }),
+            _ => FpVector::from(FpVectorGeneric { p, vector_container })
+        }
+    }
+    fn add_limb(p : u32, limb_a : u64, limb_b : u64, coeff : u32) -> u64 {
+        match p {
+           2 => limb_a ^ limb_b,
+           _ => limb_a + (coeff as u64) * limb_b
+        }
+    }
+
+    pub fn get_number_of_limbs(p : u32, dimension : usize, offset : usize) -> usize {
+        assert!(dimension < MAX_DIMENSION);
+        assert!(offset < 64);
+        let bit_length = get_bit_length(p);
+        if dimension == 0 {
+            return 0;
+        } else {
+            return get_limb_bit_index_pair(p, dimension + offset/bit_length - 1).limb + 1;
+        }
+    }
+
+    pub fn get_padded_dimension(p : u32, dimension : usize, offset : usize) -> usize {
+        let entries_per_limb = get_entries_per_64_bits(p);
+        let bit_length = get_bit_length(p);
+        return ((dimension + offset/bit_length + entries_per_limb - 1)/entries_per_limb)*entries_per_limb;
+    }
+
+    pub fn get_scratch_vector(p : u32, dimension : usize) -> Self {
+        let mut result = FpVector::new(p, FpVector::get_padded_dimension(p, dimension, 0), 0);
+        result.set_slice(0, dimension);
+        return result;
+    }
+
+    pub fn set_scratch_vector_size(mut self, dimension : usize) -> Self {
+        let p = self.prime();
+        self.clear_slice();
+        let mut result;
+        if dimension <= self.get_dimension() {
+            result = self;
+        } else {
+            result = FpVector::get_scratch_vector(p, dimension);
+        }
+        result.set_slice(0, dimension);
+        return result;
+    }
+
+    pub fn iter(&self) -> FpVectorIterator{
+        FpVectorIterator {
+            vect : &self,
+            dim : self.get_dimension(),
+            index : 0
+        }
+    }
+
+    fn pack_limb(p : u32, dimension : usize, offset : usize, limb_array : &[u32], limbs : &mut Vec<u64>, limb_idx : usize) -> usize {
+        let bit_length = get_bit_length(p);
+        assert_eq!(offset % bit_length, 0);
+        let entries_per_64_bits = get_entries_per_64_bits(p);
+        let mut bit_min = 0usize;
+        let mut bit_max = bit_length * entries_per_64_bits;
+        if limb_idx == 0 {
+            bit_min = offset;
+        }
+        if limb_idx == limbs.len() - 1 {
+            // Calculates how many bits of the last field we need to use. But if it divides
+            // perfectly, we want bit max equal to bit_length * entries_per_64_bits, so subtract and add 1.
+            // to make the output in the range 1 -- bit_length * entries_per_64_bits.
+            let bits_needed_for_entire_vector = offset + dimension * bit_length;
+            let usable_bits_per_limb = bit_length * entries_per_64_bits;
+            bit_max = 1 + ((bits_needed_for_entire_vector - 1)%(usable_bits_per_limb));
+        }
+        let mut bit_mask = 0;
+        if bit_max - bit_min < 64 {
+            bit_mask = (1u64 << (bit_max - bit_min)) - 1;
+            bit_mask <<= bit_min;
+            bit_mask = !bit_mask;
+        }
+        // copy data in
+        let mut idx = 0;
+        let mut limb_value = limbs[limb_idx] & bit_mask;
+        for j in (bit_min .. bit_max).step_by(bit_length) {
+            limb_value |= (limb_array[idx] as u64) << j;
+            idx += 1;
+        }
+        limbs[limb_idx] = limb_value;
+        return idx;
+    }
+
+    fn unpack_limb(p : u32, dimension : usize, offset : usize, limb_array : &mut [u32], limbs : &Vec<u64>, limb_idx : usize) -> usize {
+        let bit_length = get_bit_length(p);
+        let entries_per_64_bits = get_entries_per_64_bits(p);
+        let bit_mask = get_bitmask(p);
+        let mut bit_min = 0usize;
+        let mut bit_max = bit_length * entries_per_64_bits;
+        if limb_idx == 0 {
+            bit_min = offset;
+        }
+        if limb_idx == limbs.len() - 1 {
+            // Calculates how many bits of the last field we need to use. But if it divides
+            // perfectly, we want bit max equal to bit_length * entries_per_64_bits, so subtract and add 1.
+            // to make the output in the range 1 -- bit_length * entries_per_64_bits.
+            let bits_needed_for_entire_vector = offset + dimension * bit_length;
+            let usable_bits_per_limb = bit_length * entries_per_64_bits;
+            bit_max = 1 + ((bits_needed_for_entire_vector - 1)%(usable_bits_per_limb));
+        }
+
+        let limb_value = limbs[limb_idx];
+        let mut idx = 0;
+        for j in (bit_min .. bit_max).step_by(bit_length) {
+            limb_array[idx] = ((limb_value >> j) & bit_mask) as u32;
+            idx += 1;
+        }
+        return idx;
+    }
+
+
+}
+pub struct FpVectorIterator<'a> {
+    vect : &'a FpVector,
+    dim : usize,
+    index : usize
+}
+
+
+impl<'a> Iterator for FpVectorIterator<'a> {
+    type Item = u32;
+    fn next(&mut self) -> Option<Self::Item>{
+        if self.index < self.dim {
+            let result = Some(self.vect.get_entry(self.index));
+            self.index += 1;
+            result
+        } else {
+            None
+        }
+    }
+}
+
+impl fmt::Display for FpVector {
+    fn fmt(&self, f: &mut fmt::Formatter) -> Result<(), fmt::Error> {
+        let mut it = self.iter();
+        if let Some(x) = it.next(){
+            write!(f,"[{}", x)?;
+        } else {
+            write!(f, "[]")?;
+            return Ok(());
+        }
+        for x in it {
+            write!(f, ", {}", x)?;
+        }
+        write!(f,"]")?;
+        Ok(())
+    }
+}
+
+
+#[cfg(test)]
+mod tests {
+    // Note this useful idiom: importing names from outer (for mod tests) scope.
+    use super::*;
+    use rand::Rng;
+
+    fn random_vector(p : u32, dimension : usize) -> Vec<u32> {
+        let mut result = Vec::with_capacity(dimension);
+        let mut rng = rand::thread_rng();
+        for i in 0..dimension {
+            result.push(rng.gen::<u32>() % p);
+        }
+        return result;
+    }
+    use rstest::rstest_parametrize;
+
+    #[rstest_parametrize(p, case(3), case(5), case(7))]
+    fn test_reduce_limb(p : u32){
+        initialize_limb_bit_index_table(p);
+        for dim in [10, 20, 70, 100, 1000].iter() {
+            println!("p: {}, dim: {}", p, dim);
+            let mut v = FpVector::new(p, *dim, 0);
+            let v_arr = random_vector(p*(p-1), *dim);
+            v.pack(&v_arr);
+            v.reduce_limbs(v.get_min_limb(), v.get_max_limb());
+            let mut result = Vec::with_capacity(*dim);
+            for i in 0..*dim {
+                result.push(0);
+            }
+            v.unpack(&mut result);
+            let mut diffs = Vec::new();
+            for i in 0..*dim {
+                if result[i] != v_arr[i] % p {
+                    diffs.push((i, result[i],v_arr[i]));
+                }
+            }
+            assert_eq!(diffs, []);
+        }
+    }
+
+    #[rstest_parametrize(p,  case(2), case(3), case(5), case(7))]
+    fn test_add(p : u32){
+        initialize_limb_bit_index_table(p);
+        for dim in [10, 20, 70, 100, 1000].iter() {
+            println!("p: {}, dim: {}", p, dim);
+            let mut v = FpVector::new(p, *dim, 0);
+            let mut w = FpVector::new(p, *dim, 0);
+            let mut v_arr = random_vector(p, *dim);
+            let w_arr = random_vector(p, *dim);
+            let mut result = Vec::with_capacity(*dim);
+            for i in 0..*dim {
+                result.push(0);
+            }
+            v.pack(&v_arr);
+            w.pack(&w_arr);
+            v.add(&w, 1);
+            v.unpack(&mut result);
+            for i in 0..*dim {
+                v_arr[i] = (v_arr[i] + w_arr[i]) % p;
+            }
+            let mut diffs = Vec::new();
+            for i in 0..*dim {
+                if result[i] != v_arr[i] {
+                    diffs.push((i, result[i],v_arr[i]));
+                }
+            }
+            assert_eq!(diffs, []);
+        }
+    }
+
+    #[rstest_parametrize(p,  case(2), case(3), case(5), case(7))]
+    fn test_scale(p : u32){
+        initialize_limb_bit_index_table(p);
+        for dim in [10, 20, 70, 100, 1000].iter() {
+            println!("p: {}, dim: {}", p, dim);
+            let mut v = FpVector::new(p, *dim, 0);
+            let mut v_arr = random_vector(p, *dim);
+            let mut result = Vec::with_capacity(*dim);
+            let mut rng = rand::thread_rng();
+            let c = rng.gen::<u32>() % p;
+            for i in 0..*dim {
+                result.push(0);
+            }
+            v.pack(&v_arr);
+            v.scale(c);
+            for i in 0..*dim {
+                v_arr[i] = (v_arr[i] * c) % p;
+            }
+            v.unpack(&mut result);
+            let mut diffs = Vec::new();
+            for i in 0..*dim {
+                if result[i] != v_arr[i] {
+                    diffs.push((i, result[i],v_arr[i]));
+                }
+            }
+            assert_eq!(diffs, []);
+        }
+    }
+
+    #[rstest_parametrize(p,  case(2), case(3), case(5), case(7))]
+    fn test_get_entry(p : u32) {
+        initialize_limb_bit_index_table(p);
+        let dim_list = [10, 20, 70, 100, 1000];
+        for dim in dim_list.iter() {
+            let dim = *dim;
+            let mut v = FpVector::new(p, dim, 0);
+            let v_arr = random_vector(p, dim);
+            v.pack(&v_arr);
+            let mut diffs = Vec::new();
+            for i in 0..dim {
+                if v.get_entry(i) != v_arr[i] {
+                    diffs.push((i, v_arr[i], v.get_entry(i)));
+                }
+            }
+            assert_eq!(diffs, []);
+        }
+    }
+
+    #[rstest_parametrize(p,  case(2), case(3), case(5), case(7))]//
+    fn test_get_entry_slice(p : u32) {
+        initialize_limb_bit_index_table(p);
+        let dim_list = [10, 20, 70, 100, 1000];
+        for i in 0..dim_list.len() {
+            let dim = dim_list[i];
+            let slice_start = [5, 10, 20, 30, 290][i];
+            let slice_end = (dim + slice_start)/2;
+            let mut v = FpVector::new(p, dim, 0);
+            let v_arr = random_vector(p, dim);
+            v.pack(&v_arr);
+            println!("v: {}", v);
+            v.set_slice(slice_start, slice_end);
+            println!("slice_start: {}, slice_end: {}, slice: {}", slice_start, slice_end, v);
+            let mut diffs = Vec::new();
+            for i in 0 .. v.get_dimension() {
+                if v.get_entry(i) != v_arr[i + slice_start] {
+                    diffs.push((i, v_arr[i+slice_start], v.get_entry(i)));
+                }
+            }
+            assert_eq!(diffs, []);
+        }
+    }
+
+    #[rstest_parametrize(p,  case(2), case(3), case(5), case(7))]
+    fn test_set_entry(p : u32) {
+        initialize_limb_bit_index_table(p);
+        let dim_list = [10, 20, 70, 100, 1000];
+        for dim in dim_list.iter() {
+            let dim = *dim;
+            let mut v = FpVector::new(p, dim, 0);
+            let v_arr = random_vector(p, dim);
+            for i in 0..dim {
+                v.set_entry(i, v_arr[i]);
+            }
+            let mut diffs = Vec::new();
+            for i in 0..dim {
+                if v.get_entry(i) != v_arr[i] {
+                    diffs.push((i, v_arr[i], v.get_entry(i)));
+                }
+            }
+            assert_eq!(diffs, []);
+        }
+    }
+
+    #[rstest_parametrize(p,  case(2), case(3), case(5), case(7))]//
+    fn test_set_entry_slice(p : u32) {
+        initialize_limb_bit_index_table(p);
+        let dim_list = [10, 20, 70, 100, 1000];
+        for i in 0..dim_list.len() {
+            let dim = dim_list[i];
+            let slice_start = [5, 10, 20, 30, 290][i];
+            let slice_end = (dim + slice_start)/2;
+            let mut v = FpVector::new(p, dim, 0);
+            v.set_slice(slice_start, slice_end);
+            let slice_dim  = v.get_dimension();
+            let v_arr = random_vector(p, slice_dim);
+            for i in 0 .. slice_dim {
+                v.set_entry(i, v_arr[i]);
+            }
+            // println!("slice_start: {}, slice_end: {}, slice: {}", slice_start, slice_end, v);
+            let mut diffs = Vec::new();
+            for i in 0 .. slice_dim {
+                if v.get_entry(i) != v_arr[i] {
+                    diffs.push((i, v_arr[i], v.get_entry(i)));
+                }
+            }
+            assert_eq!(diffs, []);
+        }
+    }
+
+    // Tests set_to_zero for a slice and also is_zero.
+    #[rstest_parametrize(p,  case(2), case(3), case(5), case(7))]
+    fn test_set_to_zero_slice(p : u32) {
+        initialize_limb_bit_index_table(p);
+        let dim_list = [10, 20, 70, 100, 1000];
+        for i in 0..dim_list.len() {
+            let dim = dim_list[i];
+            let slice_start = [5, 10, 20, 30, 290][i];
+            let slice_end = (dim + slice_start)/2;
+            println!("slice_start : {}, slice_end : {}", slice_start, slice_end);
+            let mut v_arr = random_vector(p, dim);
+            v_arr[0] = 1; // make sure that v isn't zero
+            let mut v = FpVector::new(p, dim, 0);
+            v.pack(&v_arr);
+            v.set_slice(slice_start, slice_end);
+            v.set_to_zero();
+            assert!(v.is_zero());
+            v.clear_slice();
+            assert!(!v.is_zero()); // The first entry is 1, so it's not zero.
+            let mut diffs = Vec::new();
+            for i in 0..slice_start {
+                if v.get_entry(i) != v_arr[i] {
+                    diffs.push((i, v_arr[i], v.get_entry(i)));
+                }
+            }
+            for i in slice_start .. slice_end {
+                if v.get_entry(i) != 0 {
+                    diffs.push((i, 0, v.get_entry(i)));
+                }
+            }
+            for i in slice_end..dim {
+                if v.get_entry(i) != v_arr[i] {
+                    diffs.push((i, v_arr[i], v.get_entry(i)));
+                }
+            }
+            assert_eq!(diffs, []);
+            println!("{}", v);
+        }
+    }
+
+    #[rstest_parametrize(p, case(2), case(3), case(5), case(7))]//
+    fn test_add_to_slice(p : u32) {
+        println!("p : {}", p);
+        initialize_limb_bit_index_table(p);
+        let dim_list = [10, 20, 70, 100, 1000];
+        for i in 0..dim_list.len() {
+            let dim = dim_list[i];
+            let slice_start = [5, 10, 20, 30, 290][i];
+            let slice_end = (dim + slice_start)/2;
+            let v_arr = random_vector(p, dim);
+            let mut v = FpVector::new(p, dim, 0);
+            v.pack(&v_arr);
+            v.set_slice(slice_start, slice_end);
+            let w_arr = random_vector(p, v.get_dimension());
+            let mut w = FpVector::new(p, v.get_dimension(), v.get_offset());
+            w.pack(&w_arr);
+            v.add(&w, 1);
+            v.clear_slice();
+            let mut diffs = Vec::new();
+            for i in 0..slice_start {
+                if v.get_entry(i) != v_arr[i] {
+                    diffs.push((i, v_arr[i], v.get_entry(i)));
+                }
+            }
+            for i in slice_start .. slice_end {
+                if v.get_entry(i) != (v_arr[i] + w_arr[i - slice_start]) % p {
+                    diffs.push((i, (v_arr[i] + w_arr[i - slice_start]) % p, v.get_entry(i)));
+                }
+            }
+            for i in slice_end..dim {
+                if v.get_entry(i) != v_arr[i] {
+                    diffs.push((i, v_arr[i], v.get_entry(i)));
+                }
+            }
+            assert_eq!(diffs, []);
+        }
+    }
+
+    #[rstest_parametrize(p, case(2), case(3), case(5), case(7))]//
+    fn test_add_from_slice(p : u32) {
+        println!("p : {}", p);
+        initialize_limb_bit_index_table(p);
+        let dim_list = [10, 20, 70, 100, 1000];
+        for i in 0..dim_list.len() {
+            let dim = dim_list[i];
+            let slice_start = [5, 10, 20, 30, 290][i];
+            let slice_end = (dim + slice_start)/2;
+            let v_arr = random_vector(p, dim);
+            let mut v = FpVector::new(p, dim, 0);
+            v.pack(&v_arr);
+            v.set_slice(slice_start, slice_end);
+            println!("slice_start : {}, slice_end : {}, v.get_dimension() : {}",slice_start, slice_end, v.get_dimension());
+            let w_arr = random_vector(p, v.get_dimension());
+            let mut w = FpVector::new(p, v.get_dimension(), v.get_offset());
+            w.pack(&w_arr);
+            w.add(&v, 1);
+            v.clear_slice();
+            let mut diffs = Vec::new();
+            for i in 0..w.get_dimension() {
+                let goal_value = (w_arr[i] + v_arr[i + slice_start]) % p;
+                if w.get_entry(i) != goal_value {
+                    diffs.push((i, goal_value, w.get_entry(i)));
+                }
+            }
+            assert_eq!(diffs, []);
+        }
+    }
+
+    #[rstest_parametrize(p, case(2), case(3), case(5), case(7))]//
+    fn test_add_slice_to_slice(p : u32) {
+        println!("p : {}", p);
+        initialize_limb_bit_index_table(p);
+        let dim_list = [10, 20, 70, 100, 1000];
+        for i in 0..dim_list.len() {
+            let dim = dim_list[i];
+            let slice_start = [5, 10, 20, 30, 290][i];
+            let slice_end = (dim + slice_start)/2;
+            let v_arr = random_vector(p, dim);
+            let mut v = FpVector::new(p, dim, 0);
+            v.pack(&v_arr);
+            let w_arr = random_vector(p, dim);
+            let mut w = FpVector::new(p, dim, 0);
+            w.pack(&w_arr);
+            println!("slice_start : {}, slice_end : {}", slice_start, slice_end);
+            println!("v : {}", v);
+            println!("w : {}", w);
+            v.set_slice(slice_start, slice_end);
+            w.set_slice(slice_start, slice_end);
+            println!("v : {}", v);
+            println!("w : {}", w);
+            v.add(&w, 1);
+            v.clear_slice();
+            println!("v : {}", v);
+            let mut diffs = Vec::new();
+            for i in 0..slice_start {
+                if v.get_entry(i) != v_arr[i] {
+                    diffs.push((i, v_arr[i], v.get_entry(i)));
+                }
+            }
+            for i in slice_start .. slice_end {
+                if v.get_entry(i) != (v_arr[i] + w_arr[i]) % p {
+                    diffs.push((i, (v_arr[i] + w_arr[i]) % p, v.get_entry(i)));
+                }
+            }
+            for i in slice_end..dim {
+                if v.get_entry(i) != v_arr[i] {
+                    diffs.push((i, v_arr[i], v.get_entry(i)));
+                }
+            }
+            assert_eq!(diffs, []);
+        }
+    }
+
+    // Tests assign and Eq
+    #[rstest_parametrize(p, case(2), case(3), case(5), case(7))]//
+    fn test_assign(p : u32) {
+        initialize_limb_bit_index_table(p);
+        for dim in [10, 20, 70, 100, 1000].iter() {
+            println!("p: {}, dim: {}", p, dim);
+            let mut v = FpVector::new(p, *dim, 0);
+            let mut w = FpVector::new(p, *dim, 0);
+            let v_arr = random_vector(p, *dim);
+            let w_arr = random_vector(p, *dim);
+            let mut result = Vec::with_capacity(*dim);
+            for i in 0..*dim {
+                result.push(0);
+            }
+            v.pack(&v_arr);
+            w.pack(&w_arr);
+            v.assign(&w);
+            assert_eq!(v, w);
+            v.unpack(&mut result);
+            let mut diffs = Vec::new();
+            for i in 0..*dim {
+                if result[i] != w_arr[i] {
+                    diffs.push((i, w_arr[i], result[i]));
+                }
+            }
+            assert_eq!(diffs, []);
+        }
+    }
+
+    #[rstest_parametrize(p, case(2), case(3), case(5), case(7))]//
+    fn test_assign_from_slice(p : u32) {
+        println!("p : {}", p);
+        initialize_limb_bit_index_table(p);
+        let dim_list = [10, 20, 70, 100, 1000];
+        for i in 0..dim_list.len() {
+            let dim = dim_list[i];
+            let slice_start = [5, 10, 20, 30, 290][i];
+            let slice_end = (dim + slice_start)/2;
+            let v_arr = random_vector(p, dim);
+            let mut v = FpVector::new(p, dim, 0);
+            v.pack(&v_arr);
+            v.set_slice(slice_start, slice_end);
+            println!("slice_start : {}, slice_end : {}, v.get_dimension() : {}",slice_start, slice_end, v.get_dimension());
+            let w_arr = random_vector(p, v.get_dimension());
+            let mut w = FpVector::new(p, v.get_dimension(), v.get_offset());
+            w.pack(&w_arr);
+            w.assign(&v);
+            v.clear_slice();
+            let mut diffs = Vec::new();
+            for i in 0..w.get_dimension() {
+                let goal_value = v_arr[i + slice_start];
+                if w.get_entry(i) != goal_value {
+                    diffs.push((i, goal_value, w.get_entry(i)));
+                }
+            }
+            assert_eq!(diffs, []);
+        }
+    }
+
+    #[rstest_parametrize(p, max_degree, case(2, 32), case(3, 108))]//
+    fn test_assign_to_slice(p : u32, max_degree : i32) {
+        initialize_limb_bit_index_table(p);
+        let dim_list = [10, 20, 70, 100, 1000];
+        for i in 0..dim_list.len() {
+            let dim = dim_list[i];
+            let slice_start = [5, 10, 20, 30, 290][i];
+            let slice_end = (dim + slice_start)/2;
+            let v_arr = random_vector(p, dim);
+            let mut v = FpVector::new(p, dim, 0);
+            v.pack(&v_arr);
+            v.set_slice(slice_start, slice_end);
+            let w_arr = random_vector(p, v.get_dimension());
+            let mut w = FpVector::new(p, v.get_dimension(), v.get_offset());
+            w.pack(&w_arr);
+            v.assign(&w);
+            v.clear_slice();
+            let mut diffs = Vec::new();
+            for i in 0..slice_start {
+                if v.get_entry(i) != v_arr[i] {
+                    diffs.push((i, v_arr[i], v.get_entry(i)));
+                }
+            }
+            for i in slice_start .. slice_end {
+                if v.get_entry(i) != w_arr[i - slice_start] {
+                    diffs.push((i, w_arr[i - slice_start], v.get_entry(i)));
+                }
+            }
+            for i in slice_end..dim {
+                if v.get_entry(i) != v_arr[i] {
+                    diffs.push((i, v_arr[i], v.get_entry(i)));
+                }
+            }
+            assert_eq!(diffs, []);
+        }
+    }
+
+    #[rstest_parametrize(p, case(2), case(3), case(5), case(7))]//
+    fn test_assign_slice_to_slice(p : u32) {
+        println!("p : {}", p);
+        initialize_limb_bit_index_table(p);
+        let dim_list = [10, 20, 70, 100, 1000];
+        for i in 0..dim_list.len() {
+            let dim = dim_list[i];
+            let slice_start = [5, 10, 20, 30, 290][i];
+            let slice_end = (dim + slice_start)/2;
+            let mut v_arr = random_vector(p, dim);
+            v_arr[0] = 1; // Ensure v != w.
+            let mut v = FpVector::new(p, dim, 0);
+            v.pack(&v_arr);
+            let mut w_arr = random_vector(p, dim);
+            w_arr[0] = 0; // Ensure v != w.
+            let mut w = FpVector::new(p, dim, 0);
+            w.pack(&w_arr);
+            v.set_slice(slice_start, slice_end);
+            w.set_slice(slice_start, slice_end);
+            v.assign(&w);
+            assert_eq!(v, w);
+            v.clear_slice();
+            w.clear_slice();
+            assert!(v != w);
+            let mut diffs = Vec::new();
+            for i in 0..slice_start {
+                if v.get_entry(i) != v_arr[i] {
+                    diffs.push((i, v_arr[i], v.get_entry(i)));
+                }
+            }
+            for i in slice_start .. slice_end {
+                if v.get_entry(i) != w_arr[i] {
+                    diffs.push((i, w_arr[i], v.get_entry(i)));
+                }
+            }
+            for i in slice_end..dim {
+                if v.get_entry(i) != v_arr[i] {
+                    diffs.push((i, v_arr[i], v.get_entry(i)));
+                }
+            }
+            assert_eq!(diffs, []);
+        }
+    }
+}
+