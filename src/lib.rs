#![allow(dead_code)]
#![allow(unused_variables)]

mod once;
pub mod combinatorics;
pub mod fp_vector;
pub mod matrix;
mod algebra;
mod adem_algebra;
mod milnor_algebra;
mod module;
mod module_homomorphism;
mod finite_dimensional_module;
mod free_module;
mod free_module_homomorphism;
mod finitely_presented_module;
mod chain_complex;
mod resolution;
mod resolution_homomorphism;
mod resolution_with_chain_maps;
mod wasm_bindings;


#[cfg(test)]
extern crate rand;

#[cfg(test)]
extern crate rstest;

#[macro_use]
extern crate lazy_static;
extern crate enum_dispatch;

extern crate serde_json;

extern crate wasm_bindgen;
extern crate web_sys;

use crate::algebra::{Algebra, AlgebraAny};
use crate::fp_vector::{FpVector, FpVectorT};
use crate::adem_algebra::AdemAlgebra;
use crate::milnor_algebra::MilnorAlgebra;
use crate::module::{FiniteModule, Module};
use crate::chain_complex::ChainComplexConcentratedInDegreeZero as CCDZ;
use crate::finite_dimensional_module::FiniteDimensionalModule as FDModule;
use crate::resolution::{Resolution, ModuleResolution};
use crate::resolution_with_chain_maps::ResolutionWithChainMaps;

 use std::path::PathBuf;
use std::io::{stdin, stdout, Write};
use std::fmt::Display;
use std::str::FromStr;
use std::rc::Rc;
use std::error::Error;
use serde_json::value::Value;

#[derive(Debug)]
struct InvalidAlgebraError {
    name : String
}

impl std::fmt::Display for InvalidAlgebraError {
    fn fmt(&self, f: &mut std::fmt::Formatter<'_>) -> std::fmt::Result {
        write!(f, "Invalid algebra: {}", &self.name)
    }
}

impl Error for InvalidAlgebraError {
    fn description(&self) -> &str {
        "Invalid algebra supplied"
    }
}

#[derive(Debug)]
<<<<<<< HEAD
struct ModuleFileNotFoundError {
    name : String
}

impl std::fmt::Display for ModuleFileNotFoundError {
    fn fmt(&self, f: &mut std::fmt::Formatter<'_>) -> std::fmt::Result {
        write!(f, "Module file '{}' not found on path", &self.name)
    }
}

impl Error for ModuleFileNotFoundError {
    fn description(&self) -> &str {
        "Module file not found"
    }
}



#[derive(Debug)]
struct UnknownModuleTypeError {
    module_type : String
}

impl std::fmt::Display for UnknownModuleTypeError {
    fn fmt(&self, f: &mut std::fmt::Formatter<'_>) -> std::fmt::Result {
        write!(f, "Unknown module type: {}", &self.module_type)
    }
}

impl Error for UnknownModuleTypeError {
    fn description(&self) -> &str {
        "Unknown module type"
    }
}

#[derive(Debug)]
=======
>>>>>>> f6c0ffde
struct ModuleFailedRelationError {
    relation : String,
    value : String
}

impl std::fmt::Display for ModuleFailedRelationError {
    fn fmt(&self, f: &mut std::fmt::Formatter<'_>) -> std::fmt::Result {
        write!(f, "Relation failed:\n    {}  !=  0\nInstead it is equal to {}\n", &self.relation, &self.value)
    }
}

impl Error for ModuleFailedRelationError {
    fn description(&self) -> &str {
        "Module failed a relation"
    }
}

pub struct AlgebraicObjectsBundle<M : Module> {
    algebra : Rc<AlgebraAny>,
    module : Rc<M>,
    chain_complex : Rc<CCDZ<M>>,
    resolution : Rc<ModuleResolution<M>>
}

pub fn construct(config : &Config) -> Result<AlgebraicObjectsBundle<FiniteModule>, Box<dyn Error>> {
    let contents = std::fs::read_to_string(&config.module_path)?;
    let mut json : Value = serde_json::from_str(&contents)?;
    let p = json["p"].as_u64().unwrap() as u32;

    // You need a box in order to allow for different possible types implementing the same trait
    let algebra : Rc<AlgebraAny>;
    match config.algebra_name.as_ref() {
        "adem" => algebra = Rc::new(AlgebraAny::from(AdemAlgebra::new(p, p != 2, false))),
        "milnor" => algebra = Rc::new(AlgebraAny::from(MilnorAlgebra::new(p))),
        _ => { return Err(Box::new(InvalidAlgebraError { name : config.algebra_name.clone() })); }
    };    
    let module = Rc::new(FiniteModule::from_json(Rc::clone(&algebra), &config.algebra_name, &mut json)?);
    let chain_complex = Rc::new(CCDZ::new(Rc::clone(&module)));
    let resolution = Rc::new(Resolution::new(Rc::clone(&chain_complex), config.max_degree, None, None));
    Ok(AlgebraicObjectsBundle {
        algebra,
        module,
        chain_complex,
        resolution
    })
}

<<<<<<< HEAD
pub fn load_module_from_file(config : &mut Config) -> Result<String, Box<dyn Error>> {
    let mut result = None;
    for path in config.module_paths.iter_mut() {
        path.push(&config.module_file_name);
        path.set_extension("json");
        result = std::fs::read_to_string(path).ok();
        if result.is_some() {
            break;
        }
    }
    return result.ok_or_else(|| Box::new(ModuleFileNotFoundError {
        name : config.module_file_name.clone()
    }) as Box<dyn Error>);
}

pub fn construct(config : &mut Config) -> Result<AlgebraicObjectsBundleChoice, Box<dyn Error>> {
    let contents = load_module_from_file(config)?;
    let json : Value = serde_json::from_str(&contents)?;
    let module_type = &json["type"].as_str().unwrap();
    match module_type {
        &"finite dimensional module" => {
            let bundle = construct_helper(config, json)?;
            Ok(AlgebraicObjectsBundleChoice::FiniteDimensional(bundle))
        },
        &"finitely presented module" => {
            let bundle = construct_helper(config, json)?;
            Ok(AlgebraicObjectsBundleChoice::FinitelyPresented(bundle))
        }
        _ => Err(Box::new(UnknownModuleTypeError { module_type : module_type.to_string() }))
    }
}

=======
>>>>>>> f6c0ffde
fn query<T : FromStr>(prompt : &str) -> T {
    loop {
        print!("{} : ", prompt);
        stdout().flush().unwrap();
        let mut input = String::new();
        stdin().read_line(&mut input).expect(&format!("Error reading for prompt: {}", prompt));
        if let Ok(res) = input.trim().parse::<T>() {
            return res;
        }
        println!("Invalid input. Try again");
    }
}

fn query_with_default<T : FromStr + Display>(prompt : &str, default : T) -> T {
    loop {
        print!("{} (default {}): ", prompt, default);
        stdout().flush().unwrap();
        let mut input = String::new();
        stdin().read_line(&mut input).expect(&format!("Error reading for prompt: {}", prompt));
        let trimmed = input.trim();
        if trimmed.len() == 0 {
            return default;
        }
        if let Ok(res) = trimmed.parse::<T>() {
            return res;
        }
        println!("Invalid input. Try again");
    }
}

fn query_with_default_no_default_indicated<T : FromStr + Display>(prompt : &str, default : T) -> T {
    loop {
        print!("{}: ", prompt);
        stdout().flush().unwrap();
        let mut input = String::new();
        stdin().read_line(&mut input).expect(&format!("Error reading for prompt: {}", prompt));
        let trimmed = input.trim();
        if trimmed.len() == 0 {
            return default;
        }
        if let Ok(res) = trimmed.parse::<T>() {
            return res;
        }
        println!("Invalid input. Try again");
    }
}


pub fn run_interactive() -> Result<String, Box<dyn Error>>{
    // Query for prime and max_degree
    let mut p;
    loop {
        p = query_with_default("p", 2);
        if crate::combinatorics::is_valid_prime(p) {
            break;
        }
        println!("Invalid input. Try again");
    }

    let max_degree = query_with_default("Max degree", 30);

    let algebra : Rc<AlgebraAny>;
    loop {
        match query_with_default("Algebra basis (adem/milnor)", "adem".to_string()).as_ref() {
            "adem" => { algebra = Rc::new(AlgebraAny::from(AdemAlgebra::new(p, p != 2, false))); break },
            "milnor" => { algebra = Rc::new(AlgebraAny::from(MilnorAlgebra::new(p))); break },
            _ => ()
        };
        println!("Invalid input. Try again");
    }

    // Query for generators
    println!("Input generators. Press return to finish.");
    stdout().flush()?;

    let mut gens = Vec::new();
    let finished_degree = usize::max_value();
    loop {
        let gen_deg = query_with_default_no_default_indicated::<usize>("Generator degree", finished_degree);
        if gen_deg == finished_degree {
            println!("This is the list of generators and degrees:");
            for i in 0..gens.len() {
                for gen in &gens[i] {
                    print!("({}, {}) ", i, gen)
                }
            }
            print!("\n");
            if query::<String>("Is it okay? (yes/no)").starts_with("y") {
                break;
            } else {
                if query::<String>("Reset generator list? (yes/no)").starts_with("y") {
                    gens = Vec::new();
                }
                continue;
            }
        }
        while gens.len() <= gen_deg {
            gens.push(Vec::new());
        }
        let gen_name = query_with_default("Generator name", format!("x{}{}",gen_deg, gens[gen_deg].len()));        
        gens[gen_deg].push(gen_name);
    }

    let graded_dim = gens.iter().map(Vec::len).collect();

    algebra.compute_basis(std::cmp::max(max_degree, gens.len() as i32));

    let generators : Vec<Vec<usize>> = (0..gens.len()+1).map(|d| algebra.get_algebra_generators(d as i32)).collect();

    let mut module = FDModule::new(Rc::clone(&algebra), "".to_string(), 0, graded_dim);

    println!("Input actions. Write the value of the action in the form 'a x0 + b x1 + ...' where a, b are non-negative integers and x0, x1 are names of the generators. The coefficient can be omitted if it is 1");

    let len = gens.len();
    for input_deg in (0..len).rev() {
        for idx in 0..gens[input_deg].len() {
            for output_deg in (input_deg+1)..len {
                let deg_diff = (output_deg - input_deg) as i32;
                if gens[output_deg].len() == 0 {
                    continue;
                }
                let mut output_vec = FpVector::new(p, gens[output_deg].len(), 0);
                for op_idx in 0..algebra.get_dimension(deg_diff, -1) {
                    if generators[deg_diff as usize].contains(&op_idx) {
                        'outer: loop {
                            let result = query::<String>(&format!("{} {}", algebra.basis_element_to_string(deg_diff, op_idx), gens[input_deg][idx]));

                            if result == "0" {
                                break;
                            }
                            for term in result.split("+") {
                                let term = term.trim();
                                let parts : Vec<&str> = term.split(" ").collect();
                                if parts.len() == 1 {
                                    match gens[output_deg].iter().position(|d| d == &parts[0]) {
                                        Some(i) => output_vec.add_basis_element(i, 1),
                                        None => { println!("Invalid value. Try again"); continue 'outer }
                                    };
                                } else if parts.len() == 2 {
                                    let gen_idx = match gens[output_deg].iter().position(|d| d == &parts[1]) {
                                        Some(i) => i,
                                        None => { println!("Invalid value. Try again"); continue 'outer }
                                    };
                                    let coef = match parts[1].parse::<u32>() {
                                        Ok(c) => c,
                                        _ => { println!("Invalid value. Try again"); continue 'outer }
                                    };
                                    output_vec.add_basis_element(gen_idx, coef);
                                } else {
                                    println!("Invalid value. Try again"); continue 'outer;
                                }
                            }
                            module.set_action_vector(deg_diff, op_idx, input_deg as i32, idx, &output_vec);
                            break;
                        }
                    } else {
                        let decomposition = algebra.decompose_basis_element(deg_diff, op_idx);
                        println!("decomposition : {:?}", decomposition);
                        for (coef, (deg_1, idx_1), (deg_2, idx_2)) in decomposition {
                            let mut tmp_output = FpVector::new(p, gens[deg_2 as usize + input_deg].len(), 0);
                            module.act_on_basis(&mut tmp_output, 1, deg_2, idx_2, input_deg as i32, idx);
                            module.act(&mut output_vec, coef, deg_1, idx_1, deg_2 + input_deg as i32, &tmp_output);
                        }
                        println!("computed {} action on {}: {}", algebra.basis_element_to_string(deg_diff, op_idx), gens[input_deg][idx], output_vec);
                        module.set_action_vector(deg_diff, op_idx, input_deg as i32, idx, &output_vec);
                    }
                    output_vec.set_to_zero();
                }
                for op_idx in 0..algebra.get_dimension(deg_diff, -1) {
                    let relations = algebra.get_relations_to_check(deg_diff);
                    for relation in relations {
                        for (coef, (deg_1, idx_1), (deg_2, idx_2)) in &relation {
                            let mut tmp_output = FpVector::new(p, gens[*deg_2 as usize + input_deg].len(), 0);
                            module.act_on_basis(&mut tmp_output, 1, *deg_2, *idx_2, input_deg as i32, idx);
                            module.act(&mut output_vec, *coef, *deg_1, *idx_1, *deg_2 + input_deg as i32, &tmp_output);                        
                        }
                        if !output_vec.is_zero() {
                            let mut relation_string = String::new();
                            for (coef, (deg_1, idx_1), (deg_2, idx_2)) in &relation {
                                relation_string.push_str(&format!("{} * {} * {}  +  ", 
                                    *coef, 
                                    &algebra.basis_element_to_string(*deg_1, *idx_1), 
                                    &algebra.basis_element_to_string(*deg_2, *idx_2))
                                );
                            }
                            relation_string.pop(); relation_string.pop(); relation_string.pop();
                            relation_string.pop(); relation_string.pop();

                            let value_string = module.element_to_string(output_deg as i32, &output_vec);
                            return Err(Box::new(ModuleFailedRelationError {relation : relation_string, value : value_string}));
                        }
                    }
                }
            }
        }
    }
    let chain_complex = Rc::new(CCDZ::new(Rc::new(module)));
    let resolution = Rc::new(Resolution::new(Rc::clone(&chain_complex), max_degree, None, None));

    resolution.resolve_through_degree(max_degree);
    Ok(resolution.graded_dimension_string())
}

//use crate::fp_vector::FpVectorT;
// use crate::resolution_homomorphism::ResolutionHomomorphism;
pub fn test(config : &Config){
    test_no_config();
}
#[allow(unreachable_code)]
pub fn test_no_config(){
    let p = 3;
    let max_degree = 80;
    let algebra = AdemAlgebra::new(p, p != 2, false);
    algebra.compute_basis(80);
    let idx = algebra.basis_element_to_index(&crate::adem_algebra::AdemBasisElement{
        degree : 60,
        excess : 0,
        bocksteins : 0,
        ps : vec![15]
    });
    let decomposition = algebra.decompose_basis_element(60, idx);
    println!("decomposition : {:?}", decomposition);

    return;
    let max_degree = 25;
    // let contents = std::fs::read_to_string("static/modules/S_3.json").unwrap();
    // S_3
    // let contents = r#"{"type" : "finite dimensional module","name": "$S_3$", "file_name": "S_3", "p": 3, "generic": true, "gens": {"x0": 0}, "sq_actions": [], "adem_actions": [], "milnor_actions": []}"#;
    // C2:
    let contents = r#"{"type" : "finite dimensional module", "name": "$C(2)$", "file_name": "C2", "p": 2, "generic": false, "gens": {"x0": 0, "x1": 1}, "sq_actions": [{"op": 1, "input": "x0", "output": [{"gen": "x1", "coeff": 1}]}], "adem_actions": [{"op": [1], "input": "x0", "output": [{"gen": "x1", "coeff": 1}]}], "milnor_actions": [{"op": [1], "input": "x0", "output": [{"gen": "x1", "coeff": 1}]}]}"#;
    let mut json : Value = serde_json::from_str(&contents).unwrap();
    let p = json["p"].as_u64().unwrap() as u32;
    let algebra = Rc::new(AlgebraAny::from(AdemAlgebra::new(p, p != 2, false)));
    let module = Rc::new(FDModule::from_json(Rc::clone(&algebra), "adem", &mut json));
    let chain_complex = Rc::new(CCDZ::new(Rc::clone(&module)));
    let resolution = Rc::new(Resolution::new(Rc::clone(&chain_complex), max_degree, None, None)); 
    // resolution.resolve_through_degree(max_degree);
    // let f = ResolutionHomomorphism::new("test".to_string(), Rc::clone(&resolution), Rc::clone(&resolution), 1, 4);
    // let mut v = matrix::Matrix::new(p, 1, 1);
    // v[0].set_entry(0, 1);
    // f.extend_step(1, 4, Some(&mut v));
    // f.extend(3, 15);
    
    let mut res_with_maps = ResolutionWithChainMaps::new(Rc::clone(&resolution), Rc::clone(&resolution));
    let mut map_data = crate::matrix::Matrix::new(2, 1, 1);
    map_data[0].set_entry(0, 1);
    res_with_maps.add_self_map(4, 12, "v_1".to_string(), map_data);
    // res_with_maps.add_product(2, 12, 0, "beta".to_string());
    // res_with_maps.add_product(2, 9, 0, "\\alpha_{2}".to_string());
    res_with_maps.resolve_through_degree(max_degree);
    println!("{}", resolution.graded_dimension_string());
}

<<<<<<< HEAD
pub fn run(config : &mut Config) -> Result<String, Box<dyn Error>> {
    let bundle = construct(config)?;
    bundle.resolve_through_degree(config.max_degree);
    Ok(bundle.graded_dimension_string())
=======
pub fn run(config : &Config) -> Result<String, Box<dyn Error>> {
    let bundle = construct(&config)?;
    bundle.resolution.resolve_through_degree(config.max_degree);
    Ok(bundle.resolution.graded_dimension_string())
>>>>>>> f6c0ffde
}

pub struct Config {
    pub module_paths : Vec<PathBuf>,
    pub module_file_name : String,
    pub algebra_name : String,
    pub max_degree : i32
}<|MERGE_RESOLUTION|>--- conflicted
+++ resolved
@@ -72,7 +72,6 @@
 }
 
 #[derive(Debug)]
-<<<<<<< HEAD
 struct ModuleFileNotFoundError {
     name : String
 }
@@ -89,28 +88,7 @@
     }
 }
 
-
-
 #[derive(Debug)]
-struct UnknownModuleTypeError {
-    module_type : String
-}
-
-impl std::fmt::Display for UnknownModuleTypeError {
-    fn fmt(&self, f: &mut std::fmt::Formatter<'_>) -> std::fmt::Result {
-        write!(f, "Unknown module type: {}", &self.module_type)
-    }
-}
-
-impl Error for UnknownModuleTypeError {
-    fn description(&self) -> &str {
-        "Unknown module type"
-    }
-}
-
-#[derive(Debug)]
-=======
->>>>>>> f6c0ffde
 struct ModuleFailedRelationError {
     relation : String,
     value : String
@@ -135,8 +113,23 @@
     resolution : Rc<ModuleResolution<M>>
 }
 
-pub fn construct(config : &Config) -> Result<AlgebraicObjectsBundle<FiniteModule>, Box<dyn Error>> {
-    let contents = std::fs::read_to_string(&config.module_path)?;
+pub fn load_module_from_file(config : &mut Config) -> Result<String, Box<dyn Error>> {
+    let mut result = None;
+    for path in config.module_paths.iter_mut() {
+        path.push(&config.module_file_name);
+        path.set_extension("json");
+        result = std::fs::read_to_string(path).ok();
+        if result.is_some() {
+            break;
+        }
+    }
+    return result.ok_or_else(|| Box::new(ModuleFileNotFoundError {
+        name : config.module_file_name.clone()
+    }) as Box<dyn Error>);
+}
+
+pub fn construct(config : &mut Config) -> Result<AlgebraicObjectsBundle<FiniteModule>, Box<dyn Error>> {
+    let contents = load_module_from_file(config)?;
     let mut json : Value = serde_json::from_str(&contents)?;
     let p = json["p"].as_u64().unwrap() as u32;
 
@@ -158,41 +151,6 @@
     })
 }
 
-<<<<<<< HEAD
-pub fn load_module_from_file(config : &mut Config) -> Result<String, Box<dyn Error>> {
-    let mut result = None;
-    for path in config.module_paths.iter_mut() {
-        path.push(&config.module_file_name);
-        path.set_extension("json");
-        result = std::fs::read_to_string(path).ok();
-        if result.is_some() {
-            break;
-        }
-    }
-    return result.ok_or_else(|| Box::new(ModuleFileNotFoundError {
-        name : config.module_file_name.clone()
-    }) as Box<dyn Error>);
-}
-
-pub fn construct(config : &mut Config) -> Result<AlgebraicObjectsBundleChoice, Box<dyn Error>> {
-    let contents = load_module_from_file(config)?;
-    let json : Value = serde_json::from_str(&contents)?;
-    let module_type = &json["type"].as_str().unwrap();
-    match module_type {
-        &"finite dimensional module" => {
-            let bundle = construct_helper(config, json)?;
-            Ok(AlgebraicObjectsBundleChoice::FiniteDimensional(bundle))
-        },
-        &"finitely presented module" => {
-            let bundle = construct_helper(config, json)?;
-            Ok(AlgebraicObjectsBundleChoice::FinitelyPresented(bundle))
-        }
-        _ => Err(Box::new(UnknownModuleTypeError { module_type : module_type.to_string() }))
-    }
-}
-
-=======
->>>>>>> f6c0ffde
 fn query<T : FromStr>(prompt : &str) -> T {
     loop {
         print!("{} : ", prompt);
@@ -446,17 +404,10 @@
     println!("{}", resolution.graded_dimension_string());
 }
 
-<<<<<<< HEAD
 pub fn run(config : &mut Config) -> Result<String, Box<dyn Error>> {
     let bundle = construct(config)?;
-    bundle.resolve_through_degree(config.max_degree);
-    Ok(bundle.graded_dimension_string())
-=======
-pub fn run(config : &Config) -> Result<String, Box<dyn Error>> {
-    let bundle = construct(&config)?;
     bundle.resolution.resolve_through_degree(config.max_degree);
     Ok(bundle.resolution.graded_dimension_string())
->>>>>>> f6c0ffde
 }
 
 pub struct Config {
